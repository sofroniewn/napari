--- conflicted
+++ resolved
@@ -1,18 +1,12 @@
 from PyQt5.QtCore import Qt, QSize
 from PyQt5.QtWidgets import QWidget, QSlider, QVBoxLayout, QSplitter
 
-
-<<<<<<< HEAD
-
 class QtViewer(QSplitter):
-=======
-class QtViewer(QWidget):
->>>>>>> bfb3a1f9
     def __init__(self, viewer):
         super().__init__()
 
-        # To split vertical sliders, viewer and layerlist, minimumsizes given for demo purposes/NOT FINAL
-        viewer.controlBars._qt.setMinimumSize(QSize(60, 60))
+        # To split vertical sliders, viewer and layerlist
+        viewer.controlBars._qt.setMinimumSize(QSize(40, 40))
         self.addWidget(viewer.controlBars._qt)
         viewer.dimensions._qt.setMinimumSize(QSize(100, 100))
         self.addWidget(viewer.dimensions._qt)
