{
 "cells": [
  {
   "cell_type": "markdown",
   "metadata": {},
   "source": [
    "# Setup"
   ]
  },
  {
   "cell_type": "code",
   "execution_count": null,
   "metadata": {},
   "outputs": [],
   "source": [
    "%gui qt5\n",
    "\n",
    "from skimage import data\n",
    "from skimage.color import rgb2gray\n",
    "import napari_gui as gui\n",
    "from numpy import array, random"
   ]
  },
  {
   "cell_type": "markdown",
   "metadata": {},
   "source": [
    "## Display a single image"
   ]
  },
  {
   "cell_type": "code",
   "execution_count": null,
   "metadata": {},
   "outputs": [],
   "source": [
    "viewer = gui.imshow(data.camera())"
   ]
  },
  {
   "cell_type": "markdown",
   "metadata": {},
   "source": [
    "### Add a new layer"
   ]
  },
  {
   "cell_type": "code",
   "execution_count": null,
   "metadata": {},
   "outputs": [],
   "source": [
    "viewer.add_image(rgb2gray(data.astronaut()),{})"
   ]
  },
  {
   "cell_type": "markdown",
   "metadata": {},
   "source": [
    "### Add a third layer"
   ]
  },
  {
   "cell_type": "code",
   "execution_count": null,
   "metadata": {},
   "outputs": [],
   "source": [
    "viewer.add_image(data.camera(),{})"
   ]
  },
  {
   "cell_type": "markdown",
   "metadata": {},
   "source": [
    "### Add a marker layer"
   ]
  },
  {
   "cell_type": "code",
   "execution_count": null,
   "metadata": {},
   "outputs": [],
   "source": [
    "marker_list = array([[100, 100], [200, 200], [333, 111]])\n",
    "viewer.add_markers(marker_list, size=20)"
   ]
  },
  {
   "cell_type": "markdown",
   "metadata": {},
   "source": [
    "### Reorder layers"
   ]
  },
  {
   "cell_type": "code",
   "execution_count": null,
   "metadata": {},
   "outputs": [],
   "source": [
    "viewer.layers.swap(0,1)"
   ]
  },
  {
   "cell_type": "code",
   "execution_count": null,
   "metadata": {},
   "outputs": [],
   "source": [
    "viewer.layers.swap(0,3)"
   ]
  },
  {
   "cell_type": "markdown",
   "metadata": {},
   "source": [
    "### Remove first layer"
   ]
  },
  {
   "cell_type": "code",
   "execution_count": null,
   "metadata": {},
   "outputs": [],
   "source": [
<<<<<<< HEAD
    "viewer.layers.remove(viewer.layers[0])"
   ]
  },
  {
   "cell_type": "code",
   "execution_count": null,
   "metadata": {},
   "outputs": [],
   "source": [
=======
>>>>>>> f23e281d
    "viewer.layers.pop(1)"
   ]
  },
  {
   "cell_type": "markdown",
   "metadata": {},
   "source": [
    "## Add a multidimensional layer"
   ]
  },
  {
   "cell_type": "code",
   "execution_count": null,
   "metadata": {},
   "outputs": [],
   "source": [
    "viewer = gui.imshow(random.rand(500, 500, 20, 10))"
   ]
  },
  {
   "cell_type": "markdown",
   "metadata": {},
   "source": [
    "### Add a new layer"
   ]
  },
  {
   "cell_type": "code",
   "execution_count": null,
   "metadata": {},
   "outputs": [],
   "source": [
    "viewer.add_image(random.rand(500, 500, 20, 10),{})"
   ]
  },
  {
   "cell_type": "code",
   "execution_count": null,
   "metadata": {},
   "outputs": [],
   "source": []
  }
 ],
 "metadata": {
  "kernelspec": {
   "display_name": "Python 3",
   "language": "python",
   "name": "python3"
  },
  "language_info": {
   "codemirror_mode": {
    "name": "ipython",
    "version": 3
   },
   "file_extension": ".py",
   "mimetype": "text/x-python",
   "name": "python",
   "nbconvert_exporter": "python",
   "pygments_lexer": "ipython3",
   "version": "3.6.5"
  }
 },
 "nbformat": 4,
 "nbformat_minor": 2
}<|MERGE_RESOLUTION|>--- conflicted
+++ resolved
@@ -124,18 +124,6 @@
    "metadata": {},
    "outputs": [],
    "source": [
-<<<<<<< HEAD
-    "viewer.layers.remove(viewer.layers[0])"
-   ]
-  },
-  {
-   "cell_type": "code",
-   "execution_count": null,
-   "metadata": {},
-   "outputs": [],
-   "source": [
-=======
->>>>>>> f23e281d
     "viewer.layers.pop(1)"
    ]
   },
