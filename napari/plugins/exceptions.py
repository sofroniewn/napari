--- conflicted
+++ resolved
@@ -73,14 +73,6 @@
         return (self.__class__, self, self.__traceback__)
 
 
-<<<<<<< HEAD
-class PluginCallError(PluginError, ImportError):
-    """Raised when an error is raised when calling a plugin implementation."""
-
-    def __init__(self, plugin_name: str, plugin_module: str, msg=None):
-        msg = msg or f"Failure while calling plugin '{plugin_name}'"
-        super().__init__(msg, plugin_name, plugin_module)
-=======
 class PluginCallError(PluginError):
     """Raised when an error is raised when calling a plugin implementation."""
 
@@ -101,7 +93,6 @@
         super().__init__(msg, plugin_name, plugin_module)
         if cause:
             self.__cause__ = cause
->>>>>>> 2177e791
 
 
 class PluginImportError(PluginError, ImportError):
