--- conflicted
+++ resolved
@@ -92,11 +92,10 @@
     Returns
     -------
     Callable or None
-<<<<<<< HEAD
-        A function that accepts the path, and returns a list of layer_data
-        (where layer_data is one of (data,), (data, meta), or
-        (data, meta, layer_type)).
-        If unable to read the path, must return ``None`` (not False).
+        A function that accepts the path, and returns a list of ``layer_data``,
+        where ``layer_data`` is one of ``(data,)``, ``(data, meta)``, or
+        ``(data, meta, layer_type)``.
+        If unable to read the path, must return ``None`` (not ``False``!).
     """
 
 
@@ -134,10 +133,4 @@
         A function that accepts the path, a list of layer_data (where
         layer_data is (data, meta, layer_type)). If unable to write to the
         path or write the layer_data, must return ``None`` (not False).
-=======
-        A function that accepts the path, and returns a list of ``layer_data``,
-        where ``layer_data`` is one of ``(data,)``, ``(data, meta)``, or
-        ``(data, meta, layer_type)``.
-        If unable to read the path, must return ``None`` (not ``False``!).
->>>>>>> 74716075
     """