--- conflicted
+++ resolved
@@ -5,12 +5,7 @@
 import inspect
 import itertools
 import re
-<<<<<<< HEAD
-import builtins
-
-=======
 import sys
->>>>>>> 5ccd857e
 from enum import Enum, EnumMeta
 from os import PathLike, fspath, path
 from typing import Optional, Sequence, Type, TypeVar
