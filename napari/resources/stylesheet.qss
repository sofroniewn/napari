/* ----------------- General ------------------ */

QRangeSlider {
  qproperty-barColor: {{ highlight }};
  qproperty-backgroundColor: {{ foreground }};
  qproperty-handleColor: {{ highlight }};
  qproperty-handleBorderColor: {{ highlight }};
}

QWidget {
  background-color: {{ background }};
  border: 0px;
  padding: 0px;
  color: {{ text }};
  selection-background-color: {{ secondary }};
  selection-color: {{ text }};
}

QtViewer {
   padding-top: 0px;
}

QtConsole {
  min-height: 100px;
}

QtConsole > QPlainTextEdit, QTextEdit {
                background-color: {{ console }};
                background-clip: padding;
                color: {{ text }};
                selection-background-color: {{ highlight }};
                margin: 10px;
            }
            .inverted {
                background-color: {{ background }};
                color: {{ foreground }};
            }
            .error { color: #b72121; }
            .in-prompt-number { font-weight: bold; }
            .out-prompt-number { font-weight: bold; }
            .in-prompt { color: #6ab825; }
            .out-prompt { color: #b72121; }


QtLayerList {
  border: 1px solid {{ background }};
    min-width: 242px;
    border-radius: 2px;
    padding: 0px;
    margin: 0px;
    border: 0px;
    margin-bottom: 4px;
}

QLabel {
   background-color: {{ foreground }};
   qproperty-alignment: AlignLeft;
   padding-top: 1px;
   padding-bottom: 3px;
}

QStatusBar > QLabel { /* Help QLabel */
  background-color: {{ background }};
}

QtAboutKeybindings {
  min-width: 600px;
  min-height: 605px;
}

QDialog#QtAbout {
  min-width: 620px;
  max-width: 620px;
  min-height: 320px;
  max-height: 320px;
}

QtAbout > QLabel {
  background-color: {{ background }};
  qproperty-alignment: AlignLeft;
}

QTabBar::tab {
  background-color: {{ foreground }};
  border: 2px solid {{ background }};
  border-top-left-radius: 4px;
  border-top-right-radius: 4px;
  padding: 4px;
}

QTabBar::tab:selected {
  background-color: {{ highlight }};
}

QSplitter {
    spacing: 0px;
    padding: 0px;
    margin: 0px;
}

QSplitter::handle:horizontal {
    width: 2px;
}

QSplitter::handle:vertical {
    height: 2px;
}

QtDivider {
  spacing: 0px;
  padding: 0px;
  border: 0px;
  margin: 0px 3px 0px 3px;
  min-width: 214px;
  max-width: 214px;
  min-height: 1px;
  max-height: 1px;
}

QtDivider[selected=true] {
  background-color: {{ text }};
}

QtDivider[selected=false] {
  background-color: {{ background }};
}

QComboBox {
   background-color: {{ primary }};
   padding-left: 6px;
   padding-right: 10px;
   padding-top: 1px;
   padding-bottom: 3px;
}

QComboBox::drop-down {
   subcontrol-origin: padding;
   subcontrol-position: top right;
   width: 30px;
   border-top-right-radius: 10px;
   border-bottom-right-radius: 10px;
}

QComboBox::down-arrow {
   image: url(":/icons/{{ folder }}/drop_down.svg");
   width: 14px;
   height: 14px;
}

/* --------------------- QSlider ------------------------ */

QSlider {
   background-color: {{ background }};
}

QSlider::groove:horizontal {
   border: 0px;
   background: {{ foreground }};
   height: 8px;
}

QSlider::handle:horizontal {
   background: {{ highlight }};
   border: 0px;
   width: 16px;
   margin-top: -4px;
   margin-bottom: -4px;
   border-radius: 8px;
}

QSlider::sub-page:horizontal {
    background: {{ highlight }};
}

/* ------------------------------------------------------ */

QtLayerWidget {
  border: 1px solid {{ background }};
  background-color: {{ foreground }};
  border-radius: 2px;
  padding: 0px;
  margin: 0px;
  min-height: 32px;
  max-height: 32px;
  min-width: 228px;
  max-width: 228px;
}

QtLayerWidget[selected="true"] {
  border: 1px solid {{ text }};
}

QtLayerWidget > QLabel {
  border: 0px;
  padding: 0px;
  margin: 0px;
  qproperty-alignment: AlignCenter;
}

QtLayerWidget > QLabel#Shapes {
  max-width: 20px;
  min-width: 20px;
  min-height: 20px;
  max-height: 20px;
  margin-right: 4px;
  image: url(":/icons/{{ folder }}/new_shapes.svg");
}

QtLayerWidget > QLabel#Points {
  max-width: 20px;
  min-width: 20px;
  min-height: 20px;
  max-height: 20px;
  margin-right: 4px;
  image: url(":/icons/{{ folder }}/new_points.svg");
}

QtLayerWidget > QLabel#Labels {
  max-width: 20px;
  min-width: 20px;
  min-height: 20px;
  max-height: 20px;
  margin-right: 4px;
  image: url(":/icons/{{ folder }}/new_labels.svg");
}

QtLayerWidget > QLabel#Image {
  max-width: 20px;
  min-width: 20px;
  min-height: 20px;
  max-height: 20px;
  margin-right: 4px;
  image: url(":/icons/{{ folder }}/new_image.svg");
}

QtLayerWidget > QLabel#Pyramid {
  max-width: 20px;
  min-width: 20px;
  min-height: 20px;
  max-height: 20px;
  margin-right: 4px;
  image: url(":/icons/{{ folder }}/new_image.svg");
}

QtLayerWidget > QLabel#Surface {
  max-width: 20px;
  min-width: 20px;
  min-height: 20px;
  max-height: 20px;
  margin-right: 4px;
  image: url(":/icons/{{ folder }}/new_surface.svg");
}

QtLayerWidget > QLabel#Vectors {
  max-width: 20px;
  min-width: 20px;
  min-height: 20px;
  max-height: 20px;
  margin-right: 4px;
  image: url(":/icons/{{ folder }}/new_vectors.svg");
}

QtLayerWidget > QLineEdit {
  background-color: {{ foreground }};
  border: 2px solid {{ foreground }};
  border-radius: 3px;
  padding: 0px;
  margin: 0px;
  font-size: 16px;
  qproperty-alignment: right;
}

QtLayerWidget > QLineEdit:focus {
  border: 2px solid {{ secondary }};
}

QtLayerWidget > QLineEdit:disabled {
  background-color: {{ foreground }};
  border: 2px solid {{ foreground }};
  border-radius: 3px;
}

QtLayerWidget > QCheckBox#visibility {
  border: 0px;
  background-color: {{ foreground }};
  spacing: 0px;
  margin-left: 4px;
  margin-right: 0px;
  margin-top: 0px;
  margin-bottom: 0px;
  padding: 0px;
}

QtLayerWidget > QCheckBox#visibility::indicator:unchecked {
  width: 20px;
  height: 20px;
  image: url(":/icons/{{ folder }}/visibility_off.svg");
}

QtLayerWidget > QCheckBox#visibility::indicator:checked {
  width: 20px;
  height: 20px;
  image: url(":/icons/{{ folder }}/visibility.svg");
}


/* ------------------------------------------------------ */

QtControls {
    border: 1px solid {{ foreground }};
    background-color: {{ foreground }};
    border-radius: 2px;
    padding: 10px;
    min-height: 200px;
    max-height: 200px;
    min-width: 220px;
    max-width: 220px;
    margin-left: 8px;
    margin-right: 8px;
    margin-bottom: 4px;
}

QtControls > QFrame{
    background-color: {{ foreground }};
}

QtColorBox {
  padding: 0px;
  border: 0px;
  margin: 0px;
  border-radius: 1px;
  min-height: 24px;
  max-height: 24px;
  min-width: 24px;
  max-width: 24px;
}

/* ----------------- QtLayerControls -------------------- */

QtLayerControls {
    background-color: {{ foreground }};
}

QtLayerControls > QFrame {
    background-color: {{ foreground }};
    padding: 0px;
    border: 0px;
    margin: 0px;
}

QtLayerControls > QLabel {
  min-height: 18px;
  max-height: 18px;
  min-width: 92px;
  max-width: 92px;
  padding: 0px;
  border: 0px;
  margin: 0px;
  background-color: {{ foreground }};
  qproperty-alignment: AlignLeft;
}

QtLayerControls > QLabel#colorbar {
  padding: 0px;
  border: 0px;
  margin: 0px;
  border-radius: 1px;
  min-height: 16px;
  max-height: 16px;
  min-width: 32px;
  max-width: 32px;
  qproperty-alignment: AlignCenter;
}

QtLayerControls > QFrame#swatch {
   background-color: {{ foreground }};
   border: none;
   padding: 0px;
   margin: 0px;
   border-radius: 1px;
   min-height: 18px;
   max-height: 18px;
   min-width: 18px;
   max-width: 18px;
}

QtLayerControls > QHRangeSlider {
  min-height: 16px;
  max-height: 16px;
  qproperty-barColor: {{ secondary }};
  qproperty-backgroundColor: {{ primary }};
  qproperty-handleColor: {{ secondary }};
  qproperty-handleBorderColor: {{ secondary }};
}

QtLayerControls > QSlider {
   background-color: {{ foreground }};
}

QtLayerControls > QSlider::groove:horizontal {
   border: 0px;
   background: {{ primary }};
   height: 8px;
}

QtLayerControls > QSlider::handle:horizontal {
   background: {{ secondary }};
   border: 0px;
   width: 16px;
   margin-top: -4px;
   margin-bottom: -4px;
   border-radius: 8px;
}

QtLayerControls > QSlider::sub-page:horizontal {
    background: {{ secondary }};
}


QtLayerControls > QSpinBox {
   background-color: {{ primary }};
   border: 0px;
   padding-left: 14px;
   padding-right: 6px;
   padding-top: 2px;
   padding-bottom: 3px;
}

QtLayerControls > QSpinBox::up-button {
    background-color: {{ primary }};
    subcontrol-origin: margin;
    subcontrol-position: center right;
    width: 16px;
    height: 16px;
    right: 6px;
}

QtLayerControls > QSpinBox::down-button {
    background-color: {{ primary }};
    subcontrol-origin: margin;
    subcontrol-position: center left;
    width: 16px;
    height: 16px;
    left: 6px;
}

QtLayerControls > QSpinBox::up-arrow {
   image: url(":/icons/{{ folder }}/plus.svg");
   width: 14px;
   height: 14px;
}

QtLayerControls > QSpinBox::down-arrow {
   image: url(":/icons/{{ folder }}/minus.svg");
   width: 14px;
   height: 14px;
}

QtLayerControls > QDoubleSpinBox {
   background-color: {{ primary }};
   border: 0px;
   padding-left: 14px;
   padding-right: 6px;
   padding-top: 2px;
   padding-bottom: 3px;
}

QtLayerControls > QDoubleSpinBox::up-button {
    background-color: {{ primary }};
    subcontrol-origin: margin;
    subcontrol-position: center right;
    width: 16px;
    height: 16px;
    right: 6px;
}

QtLayerControls > QDoubleSpinBox::down-button {
    background-color: {{ primary }};
    subcontrol-origin: margin;
    subcontrol-position: center left;
    width: 16px;
    height: 16px;
    left: 6px;
}

QtLayerControls > QDoubleSpinBox::up-arrow {
   image: url(":/icons/{{ folder }}/plus.svg");
   width: 14px;
   height: 14px;
}

QtLayerControls > QDoubleSpinBox::down-arrow {
   image: url(":/icons/{{ folder }}/minus.svg");
   width: 14px;
   height: 14px;
}

QtLayerControls > QPushButton#shuffle {
  background-color: {{ primary }};
  border: 3px solid {{ primary }};
  margin: 0px;
  padding: 0px;
  text-align: center;
}

QtLayerControls > QLabel#shuffle-label {
  margin-top: 4px;
}

QtLayerControls > QPushButton#shuffle:pressed {
  background-color: {{ foreground }};
  border: 3px solid {{ primary }};
}

QtLayerControls > QCheckBox {
  background-color: {{ foreground }};
  min-height: 20px;
  max-height: 20px;
}

QtLayerControls > QCheckBox::indicator {
   border: 3px solid {{ secondary }};
   border-radius: 4px;
}

QtLayerControls > QCheckBox::indicator:checked {
   background-color: {{ secondary }};
}

QtLayerControls > QRadioButton {
   background-color: {{ primary }};
   border-radius: 3px;
}

QtLayerControls > QRadioButton:disabled {
  background-color: {{ background }};
}

QtLayerControls > QRadioButton::indicator:checked {
  background-color: {{ secondary }};
  border-radius: 3px;
}

QtLayerControls > QRadioButton::indicator:unchecked:hover {
  background-color: {{ highlight }};
  border-radius: 3px;
}

QtLayerControls > QPushButton {
   background-color: {{ primary }};
   border-radius: 3px;
}

QtLayerControls > QPushButton:disabled {
  background-color: {{ background }};
}

QtLayerControls > QPushButton:hover {
    background-color: {{ highlight }};
    border-radius: 3px;
}

QtLayerControls > QPushButton:pressed {
  background-color: {{ secondary }};
  border-radius: 3px;
}

/* ----------------- Buttons -------------------- */

QRadioButton {
    background-color: {{ foreground }};
    border-radius: 3px;
}

QRadioButton:hover {
   background-color: {{ primary }};
}

QRadioButton::indicator {
    subcontrol-position: center center;
    subcontrol-origin: content;
    width: 28px; height: 28px;
}

QRadioButton::indicator:checked {
    background-color: {{ highlight }};
    border-radius: 3px;
}

QtPanZoomButton::indicator {
    image: url(":/icons/{{ folder }}/zoom.svg");
}

QtSelectButton::indicator {
    image: url(":/icons/{{ folder }}/select.svg");
}

QtAdditionButton::indicator {
    image: url(":/icons/{{ folder }}/add.svg");
}

QtLayerButtons {
  min-width: 242px;
  max-width: 242px;
}

QtViewerButtons {
  min-width: 238px;
  max-width: 238px;
}

QPushButton {
    background-color: {{ foreground }};
    border-radius: 3px;
}

QPushButton:hover {
    background-color: {{ primary }};
    border-radius: 3px;
}

QPushButton:pressed {
  background-color: {{ highlight }};
  border-radius: 3px;
}

QtDeleteButton {
   image: url(":/icons/{{ folder }}/delete.svg");
   min-width : 28px;
   max-width : 28px;
   min-height : 28px;
   max-height : 28px;
}

QtNewPointsButton {
   image: url(":/icons/{{ folder }}/new_points.svg");
   min-width : 28px;
   max-width : 28px;
   min-height : 28px;
   max-height : 28px;
}

QtNewShapesButton {
   image: url(":/icons/{{ folder }}/new_shapes.svg");
   min-width : 28px;
   max-width : 28px;
   min-height : 28px;
   max-height : 28px;
}

QtNewLabelsButton {
   image: url(":/icons/{{ folder }}/new_labels.svg");
   min-width : 28px;
   max-width : 28px;
   min-height : 28px;
   max-height : 28px;
}

QtConsoleButton {
  min-width : 28px;
  max-width : 28px;
  min-height : 28px;
  max-height : 28px;
  image: url(":/icons/{{ folder }}/console.svg");
}

QtNDisplayButton {
  background-color: {{ foreground }};
  min-width : 28px;
  max-width : 28px;
  min-height : 28px;
  max-height : 28px;
  border-radius: 3px;
}

QtNDisplayButton::indicator {
  background-color: {{ foreground }};
  min-width : 28px;
  max-width : 28px;
  min-height : 28px;
  max-height : 28px;
  border-radius: 3px;
}

QtNDisplayButton::indicator:unchecked {
  image: url(":/icons/{{ folder }}/3D.svg");
}

QtNDisplayButton::indicator:checked {
  image: url(":/icons/{{ folder }}/2D.svg");
}

QtNDisplayButton::indicator:hover {
  background-color: {{ primary }};
}

QtGridViewButton {
  background-color: {{ foreground }};
  min-width : 28px;
  max-width : 28px;
  min-height : 28px;
  max-height : 28px;
  border-radius: 3px;
}

QtGridViewButton::indicator {
  background-color: {{ foreground }};
  min-width : 28px;
  max-width : 28px;
  min-height : 28px;
  max-height : 28px;
  border-radius: 3px;
}

QtGridViewButton::indicator:unchecked {
  image: url(":/icons/{{ folder }}/new_image.svg");
}

QtGridViewButton::indicator:checked {
  image: url(":/icons/{{ folder }}/grid.svg");
}

QtGridViewButton::indicator:hover {
  background-color: {{ primary }};
}

QtRollDimsButton {
   image: url(":/icons/{{ folder }}/roll.svg");
   min-width : 28px;
   max-width : 28px;
   min-height : 28px;
   max-height : 28px;
   border-radius: 3px;
}

QtTransposeDimsButton {
   image: url(":/icons/{{ folder }}/transpose.svg");
   min-width : 28px;
   max-width : 28px;
   min-height : 28px;
   max-height : 28px;
   border-radius: 3px;
}

QtResetViewButton {
   image: url(":/icons/{{ folder }}/home.svg");
   min-width : 28px;
   max-width : 28px;
   min-height : 28px;
   max-height : 28px;
   border-radius: 3px;
}

QtModeButton {
  background-color: {{ foreground }};
  border-radius: 3px;
}

QtModeButton:disabled {
  background-color: {{ background }};
}

QtModeButton::indicator {
  subcontrol-position:
  center center;
  subcontrol-origin: content;
  width: 28px; height: 28px;
}

QtModeButton::indicator:checked {
  background-color: {{ highlight }};
  border-radius: 3px;
}

QtModeButton::indicator:unchecked:hover {
  background-color: {{ primary }};
  border-radius: 3px;
}

QtModeButton[mode="zoom"]::indicator {
  image: url(":/icons/{{ folder }}/zoom.svg");
}

QtModeButton[mode="select"]::indicator {
  image: url(":/icons/{{ folder }}/select.svg");
}

QtModeButton[mode="direct"]::indicator {
  image: url(":/icons/{{ folder }}/direct.svg");
}

QtModeButton[mode="rectangle"]::indicator {
  image: url(":/icons/{{ folder }}/rectangle.svg");
}

QtModeButton[mode="ellipse"]::indicator {
  image: url(":/icons/{{ folder }}/ellipse.svg");
  color: red;
}

QtModeButton[mode="line"]::indicator {
  image: url(":/icons/{{ folder }}/line.svg");
}

QtModeButton[mode="path"]::indicator {
  image: url(":/icons/{{ folder }}/path.svg");
}

QtModeButton[mode="polygon"]::indicator {
  image: url(":/icons/{{ folder }}/polygon.svg");
}

QtModeButton[mode="vertex_insert"]::indicator {
  image: url(":/icons/{{ folder }}/vertex_insert.svg");
}

QtModeButton[mode="vertex_remove"]::indicator {
  image: url(":/icons/{{ folder }}/vertex_remove.svg");
}

QtModeButton[mode="paint"]::indicator {
  image: url(":/icons/{{ folder }}/paint.svg");
}

QtModeButton[mode="fill"]::indicator {
  image: url(":/icons/{{ folder }}/fill.svg");
}

QtModeButton[mode="picker"]::indicator {
  image: url(":/icons/{{ folder }}/picker.svg");
}

QtMoveBackButton {
   image: url(":/icons/{{ folder }}/move_back.svg");
}

QtMoveFrontButton {
   image: url(":/icons/{{ folder }}/move_front.svg");
}

QtDeleteShapeButton {
   image: url(":/icons/{{ folder }}/delete_shape.svg");
}

QtDeletePointsButton {
   image: url(":/icons/{{ folder }}/delete_shape.svg");
}

/* ------------- QMainWindow --------- */
/* Styling the QMainWindow is important because
any QDockWidgets will use the MainWindow styles
as long as they are docked (though they use the
style of QDockWidget when undocked) */

QMainWindow {
  background: {{ background }};
}

QMainWindow::separator {
    background: {{ foreground }};
    width: 2px; /* when vertical */
    height: 2px; /* when horizontal */
}

QMainWindow::separator:hover {
    background: {{ highlight }};
}

/* ------------- DockWidgets --------- */

QDockWidget::title {
  background-color: {{ background }};
  text-align: center; /* otherwise text overlaps with the buttons */
  margin-top:-50px
}

QDockWidget::title:hover {
  background-color: {{ foreground }};
}

QDockWidget::close-button:vertical {
    subcontrol-position: top;
    subcontrol-origin: margin;
    position: relative;
    top: 8px; left: 0;
    width: 14px;
}

QDockWidget::float-button:vertical {
    subcontrol-position: top;
    subcontrol-origin: margin;
    position: relative;
    top: 24px; left: 0;
    width: 14px;
}

QDockWidget::close-button:horizontal {
    subcontrol-position: top left;
    subcontrol-origin: margin;
    position: relative;
    left: 2px; top: 4;
    width: 14px;
}

QDockWidget::float-button:horizontal {
    subcontrol-position: top left;
    subcontrol-origin: margin;
    position: relative;
    left: 20px; top: 4;
    width: 14px;
}

/* ------------- QScrollBars --------- */


QScrollBar {
    border: none;
    border-radius: 3px;
    background: {{ foreground }};
}

QScrollBar:horizontal {
    min-height: 14px;
    max-height: 14px;
    margin: 0px 16px;
}

QScrollBar:vertical {
    /* min-width: 12px; */
    max-width: 14px;
    margin: 16px 0px;
}

QScrollBar::handle {
    background: {{ highlight }};
    border-radius: 3px;
}

QScrollBar::handle:horizontal {
    min-width: 26px;
}

QScrollBar::handle:vertical {
    min-height: 24px;
}


QScrollBar::add-line, QScrollBar::sub-line {
    border: none;
    border-radius: 3px;
    background: {{ foreground }};
    subcontrol-origin: margin;
}

QScrollBar::add-line:horizontal {
    width: 13px;
    subcontrol-position: right;
}

QScrollBar::sub-line:horizontal {
    width: 13px;
    subcontrol-position: left;
}

QScrollBar::add-line:vertical {
    height: 13px;
    subcontrol-position: bottom;
}

QScrollBar::sub-line:vertical {
    height: 13px;
    subcontrol-position: top;
}

QScrollBar::add-line:horizontal:pressed {
    background: {{ highlight }};
}

QScrollBar::sub-line:horizontal:pressed {
    background: {{ highlight }};
}

QScrollBar:left-arrow:horizontal {
    image: url(":/icons/{{ folder }}/left_arrow.svg");
}

QScrollBar::right-arrow:horizontal {
    image: url(":/icons/{{ folder }}/right_arrow.svg");
}

QScrollBar:up-arrow:vertical {
    image: url(":/icons/{{ folder }}/up_arrow.svg");
}

QScrollBar::down-arrow:vertical {
    image: url(":/icons/{{ folder }}/down_arrow.svg");
}

QScrollBar::left-arrow,
QScrollBar::right-arrow,
QScrollBar::up-arrow,
QScrollBar::down-arrow {
    height: 9px;
    width: 9px;
}

QScrollBar::add-page,
QScrollBar::sub-page {
    background: none;
}

<<<<<<< HEAD
/* ------------- Narrow scrollbar example --------- */

QtLayerList {
  max-width: 8px;
  padding-left: 0;
  margin-left: 0;
}

QtLayerList QScrollBar:vertical {
    max-width: 8px;
    margin: 12px 0px;
}

QtLayerList QScrollBar::add-line:vertical {
    height: 10px;
    width: 8px;
}

QtLayerList QScrollBar::sub-line:vertical {
    height: 10px;
    width: 8px;
}

QtLayerList QScrollBar:up-arrow, QtLayerList QScrollBar:down-arrow {
    height: 4px;
    width: 4px;
}
=======

/* ------------- QComboBox --------- */

QComboBox {
   background-color: {{ primary }};
   padding-left: 6px;
   padding-right: 10px;
   padding-top: 1px;
   padding-bottom: 3px;
}

QComboBox::drop-down {
   subcontrol-origin: padding;
   subcontrol-position: top right;
   width: 30px;
   border-top-right-radius: 10px;
   border-bottom-right-radius: 10px;
}

QComboBox::down-arrow {
   image: url(":/icons/{{ folder }}/drop_down.svg");
   width: 14px;
   height: 14px;
}

>>>>>>> b19e0551

/* ------------- DimsSliders --------- */

QtDimSliderWidget > QRangeSlider[last_used=true] {
  qproperty-barColor: {{ secondary }};
  qproperty-handleColor: {{ secondary }};
  qproperty-handleBorderColor: {{ secondary }};
}

QtDimSliderWidget > QRangeSlider[last_used=false] {
  qproperty-barColor: {{ highlight }};
  qproperty-handleColor: {{ highlight }};
  qproperty-handleBorderColor: {{ highlight }};
}

QtDimSliderWidget > QScrollBar::handle[last_used=false]:horizontal {
    background: {{ highlight }};
}

QtDimSliderWidget > QScrollBar::handle[last_used=true]:horizontal {
    background: {{ secondary }};
}

<<<<<<< HEAD
#QMinimalTitleBar {
  background-color: {{ background }};
  padding-top:3px;
}

#QMinimalTitleBar:hover {
  background-color: {{ background_dark2 }};
}

#QMinimalTitleBarLine {
  background-color: {{ foreground }};
}

#QMinimalTitleBar > QPushButton {
  image: url(":/icons/{{ folder }}/delete_shape.svg");
  max-width: 12px;
  max-height: 12px;
=======
QtDimSliderWidget > QScrollBar:left-arrow:horizontal {
    image: url(":/icons/{{ folder }}/step_left.svg");
}

QtDimSliderWidget > QScrollBar::right-arrow:horizontal {
    image: url(":/icons/{{ folder }}/step_right.svg");
}


QtPlayButton {
    /* border: none; */
    background: {{ foreground }};
    border-radius: 3px;
    min-height: 10px;
    max-height: 10px;
    min-width: 10px;
    max-width: 10px;
    margin: 0px 2px;
    padding: 2px;
}

QtPlayButton[reverse=True] {
    image: url(":/icons/{{ folder }}/left_arrow.svg");
}

QtPlayButton[reverse=False] {
    image: url(":/icons/{{ folder }}/right_arrow.svg");
}

QtPlayButton[playing=True] {
    image: url(":/icons/{{ folder }}/new_image.svg");
    background-color: {{ warning }};
}

#QtModalPopup {
  background: transparent;
}

#QtPopupFrame {
  background: {{ background }};
  border: 1px solid {{ secondary }};
  border-radius: 5px;}

#QtPopupFrame > QLabel {
  background: {{ background }};
  color: #aaaaaa;
  font-size: 12px;
}


#QtPopupFrame > QDoubleSpinBox {
  background-color: {{ foreground }};
  border: none;
  padding: 0px;
  width: 115px;
  font-size: 12px;
  min-height: 20px;
  border-radius: 4px;
}

#QtPopupFrame > QDoubleSpinBox::up-button,
#QtPopupFrame > QDoubleSpinBox::down-button {
    background-color: {{ foreground }};
    subcontrol-origin: margin;
    width: 20px;
    height: 20px;
    border-radius: 4px;
}

#QtPopupFrame > QDoubleSpinBox::up-button:pressed,
#QtPopupFrame > QDoubleSpinBox::down-button:pressed {
      background-color: {{ highlight }};
}

#QtPopupFrame > QDoubleSpinBox::up-button {
    subcontrol-position: center right;
    right: 0px;
}


#QtPopupFrame > QDoubleSpinBox::down-button {
    subcontrol-position: center left;
    left: 0px;
}

#QtPopupFrame > QDoubleSpinBox::up-arrow,
#QtPopupFrame > QDoubleSpinBox::down-arrow {
   width: 10px;
   height: 10px;
}

#QtPopupFrame > QDoubleSpinBox::up-arrow {
   image: url(":/icons/{{ folder }}/plus.svg");
}

#QtPopupFrame > QDoubleSpinBox::down-arrow {
   image: url(":/icons/{{ folder }}/minus.svg");
}
#QtPopupFrame > QCheckBox {
  background-color: {{ foreground }};
  border-radius: 3px;
  min-height: 20px;
  max-height: 20px;
}


#QtPopupFrame > QCheckBox::indicator {
   image: url(":/icons/{{ folder }}/long_right_arrow.svg");
   width: 20px;
   height: 20px;
   padding-right: 4px;
   padding-left: 6px;
}

#QtPopupFrame > QCheckBox::indicator:checked {
   image: url(":/icons/{{ folder }}/long_left_arrow.svg");
}


#QtPopupFrame > QCheckBox:pressed {
   background: {{ secondary }};
}

#QtPopupFrame > QPushButton {
  min-height: 20px;
}

#QtPopupFrame  > QComboBox {
   background-color: {{ foreground }};
   border-radius: 3px;
}

#slice_label {
  background-color: {{ background }};
  color: {{ secondary }};
  padding: 0;
  margin: 0;
  margin-top: 0px;
  font-size: 11pt;
  max-height: 12px;
  min-height: 12px;
  border: 0px;
  padding-left: 1px;
}

#slice_label_sep{
  background-color: {{ background }};
  border: 1px solid {{ primary }};
>>>>>>> b19e0551
}<|MERGE_RESOLUTION|>--- conflicted
+++ resolved
@@ -1009,35 +1009,6 @@
     background: none;
 }
 
-<<<<<<< HEAD
-/* ------------- Narrow scrollbar example --------- */
-
-QtLayerList {
-  max-width: 8px;
-  padding-left: 0;
-  margin-left: 0;
-}
-
-QtLayerList QScrollBar:vertical {
-    max-width: 8px;
-    margin: 12px 0px;
-}
-
-QtLayerList QScrollBar::add-line:vertical {
-    height: 10px;
-    width: 8px;
-}
-
-QtLayerList QScrollBar::sub-line:vertical {
-    height: 10px;
-    width: 8px;
-}
-
-QtLayerList QScrollBar:up-arrow, QtLayerList QScrollBar:down-arrow {
-    height: 4px;
-    width: 4px;
-}
-=======
 
 /* ------------- QComboBox --------- */
 
@@ -1063,7 +1034,6 @@
    height: 14px;
 }
 
->>>>>>> b19e0551
 
 /* ------------- DimsSliders --------- */
 
@@ -1087,25 +1057,6 @@
     background: {{ secondary }};
 }
 
-<<<<<<< HEAD
-#QMinimalTitleBar {
-  background-color: {{ background }};
-  padding-top:3px;
-}
-
-#QMinimalTitleBar:hover {
-  background-color: {{ background_dark2 }};
-}
-
-#QMinimalTitleBarLine {
-  background-color: {{ foreground }};
-}
-
-#QMinimalTitleBar > QPushButton {
-  image: url(":/icons/{{ folder }}/delete_shape.svg");
-  max-width: 12px;
-  max-height: 12px;
-=======
 QtDimSliderWidget > QScrollBar:left-arrow:horizontal {
     image: url(":/icons/{{ folder }}/step_left.svg");
 }
@@ -1254,5 +1205,24 @@
 #slice_label_sep{
   background-color: {{ background }};
   border: 1px solid {{ primary }};
->>>>>>> b19e0551
+}
+
+
+#QMinimalTitleBar {
+  background-color: {{ background }};
+  padding-top:3px;
+}
+
+#QMinimalTitleBar:hover {
+  background-color: {{ background_dark2 }};
+}
+
+#QMinimalTitleBarLine {
+  background-color: {{ foreground }};
+}
+
+#QMinimalTitleBar > QPushButton {
+  image: url(":/icons/{{ folder }}/delete_shape.svg");
+  max-width: 12px;
+  max-height: 12px;
 }