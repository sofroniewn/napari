import inspect
import itertools
import os
import warnings
from functools import lru_cache
from typing import Any, Dict, List, Optional, Sequence, Set, Union

import numpy as np

from .. import layers
from ..layers.image._image_utils import guess_labels
from ..layers.utils.stack_utils import split_channels
from ..plugins.io import read_data_with_plugins
from ..types import FullLayerData, LayerData
from ..utils import config
from ..utils._register import create_func as create_add_method
from ..utils.colormaps import ensure_colormap
from ..utils.events import EmitterGroup, Event
from ..utils.key_bindings import KeymapHandler, KeymapProvider
from ..utils.misc import is_sequence
from ..utils.theme import palettes
from ._viewer_mouse_bindings import dims_scroll
from .axes import Axes
from .camera import Camera
from .cursor import Cursor
from .dims import Dims
from .grid import GridCanvas
from .layerlist import LayerList
from .scale_bar import ScaleBar


class ViewerModel(KeymapHandler, KeymapProvider):
    """Viewer containing the rendered scene, layers, and controlling elements
    including dimension sliders, and control bars for color limits.

    Parameters
    ----------
    title : string
        The title of the viewer window.
    ndisplay : {2, 3}
        Number of displayed dimensions.
    order : tuple of int
        Order in which dimensions are displayed where the last two or last
        three dimensions correspond to row x column or plane x row x column if
        ndisplay is 2 or 3.
    axis_labels = list of str
        Dimension names.

    Attributes
    ----------
    window : Window
        Parent window.
    layers : LayerList
        List of contained layers.
    dims : Dimensions
        Contains axes, indices, dimensions and sliders.
    themes : dict of str: dict of str: str
        Preset color palettes.
    """

    themes = palettes

    def __init__(
        self, title='napari', ndisplay=2, order=None, axis_labels=None
    ):
        super().__init__()

        self.events = EmitterGroup(
            source=self,
            auto_connect=True,
            status=Event,
            help=Event,
            title=Event,
            interactive=Event,
            reset_view=Event,
            active_layer=Event,
            palette=Event,
            layers_change=Event,
        )

        self.dims = Dims(
            ndim=None, ndisplay=ndisplay, order=order, axis_labels=axis_labels
        )

        self.layers = LayerList()
        self.camera = Camera(self.dims)
        self.cursor = Cursor()
        self.axes = Axes()
        self.scale_bar = ScaleBar()

        self._status = 'Ready'
        self._help = ''
        self._title = title

        self._interactive = True
        self._active_layer = None
        self.grid = GridCanvas()
        # 2-tuple indicating height and width
        self._canvas_size = (600, 800)
        self._palette = None
        self.theme = 'dark'

        self.grid.events.connect(self.reset_view)
        self.grid.events.connect(self._on_grid_change)
        self.dims.events.ndisplay.connect(self._update_layers)
        self.dims.events.ndisplay.connect(self.reset_view)
        self.dims.events.order.connect(self._update_layers)
        self.dims.events.order.connect(self.reset_view)
        self.dims.events.current_step.connect(self._update_layers)
        self.cursor.events.position.connect(self._on_cursor_position_change)
        self.layers.events.inserted.connect(self._on_grid_change)
        self.layers.events.removed.connect(self._on_grid_change)
        self.layers.events.reordered.connect(self._on_grid_change)
        self.layers.events.inserted.connect(self._on_add_layer)
        self.layers.events.inserted.connect(self._on_layers_change)
        self.layers.events.removed.connect(self._on_layers_change)
        self.layers.events.reordered.connect(self._on_layers_change)

        self.keymap_providers = [self]

        # Hold callbacks for when mouse moves with nothing pressed
        self.mouse_move_callbacks = []
        # Hold callbacks for when mouse is pressed, dragged, and released
        self.mouse_drag_callbacks = []
        # Hold callbacks for when mouse wheel is scrolled
        self.mouse_wheel_callbacks = [dims_scroll]

        self._persisted_mouse_event = {}
        self._mouse_drag_gen = {}
        self._mouse_wheel_gen = {}

    def __str__(self):
        """Simple string representation"""
        return f'napari.Viewer: {self.title}'

    @property
    def palette(self):
        """dict of str: str : Color palette with which to style the viewer.
        """
        return self._palette

    @palette.setter
    def palette(self, palette):
        if palette == self.palette:
            return

        self._palette = palette
        self.axes.background_color = self.palette['canvas']
        self.scale_bar.background_color = self.palette['canvas']
        self.events.palette()

    @property
    def theme(self):
        """string or None : Preset color palette.
        """
        for theme, palette in self.themes.items():
            if palette == self.palette:
                return theme

    @theme.setter
    def theme(self, theme):
        if theme == self.theme:
            return

        try:
            self.palette = self.themes[theme]
        except KeyError:
            raise ValueError(
                f"Theme '{theme}' not found; "
                f"options are {list(self.themes)}."
            )

    @property
    def grid_size(self):
        """tuple: Size of grid."""
        warnings.warn(
            (
                "The viewer.grid_size parameter is deprecated and will be removed after version 0.4.3."
                " Instead you should use viewer.grid.shape"
            ),
            category=DeprecationWarning,
            stacklevel=2,
        )
        return self.grid.shape

    @grid_size.setter
    def grid_size(self, grid_size):
        warnings.warn(
            (
                "The viewer.grid_size parameter is deprecated and will be removed after version 0.4.3."
                " Instead you should use viewer.grid.shape"
            ),
            category=DeprecationWarning,
            stacklevel=2,
        )
        self.grid.shape = grid_size

    @property
    def grid_stride(self):
        """int: Number of layers in each grid square."""
        warnings.warn(
            (
                "The viewer.grid_stride parameter is deprecated and will be removed after version 0.4.3."
                " Instead you should use viewer.grid.stride"
            ),
            category=DeprecationWarning,
            stacklevel=2,
        )
        return self.grid.stride

    @grid_stride.setter
    def grid_stride(self, grid_stride):
        warnings.warn(
            (
                "The viewer.grid_stride parameter is deprecated and will be removed after version 0.4.3."
                " Instead you should use viewer.grid.stride"
            ),
            category=DeprecationWarning,
            stacklevel=2,
        )
        self.grid.stride = grid_stride

    @property
    def status(self):
        """string: Status string
        """
        return self._status

    @status.setter
    def status(self, status):
        if status == self.status:
            return
        self._status = status
        self.events.status(text=self._status)

    @property
    def help(self):
        """string: String that can be displayed to the
        user in the status bar with helpful usage tips.
        """
        return self._help

    @help.setter
    def help(self, help):
        if help == self.help:
            return
        self._help = help
        self.events.help(text=self._help)

    @property
    def title(self):
        """string: String that is displayed in window title.
        """
        return self._title

    @title.setter
    def title(self, title):
        if title == self.title:
            return
        self._title = title
        self.events.title(text=self._title)

    @property
    def interactive(self):
        """bool: Determines if canvas pan/zoom interactivity is enabled or not.
        """
        return self._interactive

    @interactive.setter
    def interactive(self, interactive):
        if interactive == self.interactive:
            return
        self._interactive = interactive
        self.events.interactive()

    @property
    def active_layer(self):
        """int: index of active_layer
        """
        return self._active_layer

    @active_layer.setter
    def active_layer(self, active_layer):
        if active_layer == self.active_layer:
            return

        if self._active_layer is not None:
            self.keymap_providers.remove(self._active_layer)

        self._active_layer = active_layer

        if active_layer is not None:
            self.keymap_providers.insert(0, active_layer)

        self.events.active_layer(item=self._active_layer)

    @property
    def _sliced_extent_world(self) -> np.ndarray:
        """Extent of layers in world coordinates after slicing.

        D is either 2 or 3 depending on if the displayed data is 2D or 3D.

        Returns
        -------
        sliced_extent_world : array, shape (2, D)
        """
        if len(self.layers) == 0 and self.dims.ndim != 2:
            # If no data is present and dims model has not been reset to 0
            # than someone has passed more than two axis labels which are
            # being saved and so default values are used.
            return np.vstack(
                [np.zeros(self.dims.ndim), np.repeat(512, self.dims.ndim)]
            )
        else:
            return self.layers.extent.world[:, self.dims.displayed]

    def reset_view(self, event=None):
        """Reset the camera view."""

        extent = self._sliced_extent_world
        scene_size = extent[1] - extent[0]
        corner = extent[0]
        grid_size = list(self.grid.actual_shape(len(self.layers)))
        if len(scene_size) > len(grid_size):
            grid_size = [1] * (len(scene_size) - len(grid_size)) + grid_size
        size = np.multiply(scene_size, grid_size)
        center = np.add(corner, np.divide(size, 2))[-self.dims.ndisplay :]
        center = [0] * (self.dims.ndisplay - len(center)) + list(center)

        self.camera.center = center
        # zoom is definied as the number of canvas pixels per world pixel
        # The default value used below will zoom such that the whole field
        # of view will occupy 95% of the canvas on the most filled axis
        if np.max(size) == 0:
            self.camera.zoom = 0.95 * np.min(self._canvas_size)
        else:
            self.camera.zoom = (
                0.95 * np.min(self._canvas_size) / np.max(size[-2:])
            )
        self.camera.angles = (0, 0, 90)

        # Emit a reset view event, which is no longer used internally, but
        # which maybe useful for building on napari.
        self.events.reset_view(
            center=self.camera.center,
            zoom=self.camera.zoom,
            angles=self.camera.angles,
        )

    def _new_labels(self):
        """Create new labels layer filling full world coordinates space."""
        extent = self.layers.extent.world
        scale = self.layers.extent.step
        scene_size = extent[1] - extent[0]
        corner = extent[0]
        shape = [
            np.round(s / sc).astype('int') + 1 if s > 0 else 1
            for s, sc in zip(scene_size, scale)
        ]
        empty_labels = np.zeros(shape, dtype=int)
        self.add_labels(empty_labels, translate=np.array(corner), scale=scale)

    def _update_layers(self, event=None, layers=None):
        """Updates the contained layers.

        Parameters
        ----------
        layers : list of napari.layers.Layer, optional
            List of layers to update. If none provided updates all.
        """
        layers = layers or self.layers
        for layer in layers:
            layer._slice_dims(
                self.dims.point, self.dims.ndisplay, self.dims.order
            )

    def _toggle_theme(self):
        """Switch to next theme in list of themes
        """
        theme_names = list(self.themes.keys())
        cur_theme = theme_names.index(self.theme)
        self.theme = theme_names[(cur_theme + 1) % len(theme_names)]

    def _update_active_layer(self, event):
        """Set the active layer by iterating over the layers list and
        finding the first selected layer. If multiple layers are selected the
        iteration stops and the active layer is set to be None

        Parameters
        ----------
        event : Event
            No Event parameters are used
        """
        # iteration goes backwards to find top most selected layer if any
        # if multiple layers are selected sets the active layer to None

        active_layer = None
        for layer in self.layers:
            if active_layer is None and layer.selected:
                active_layer = layer
            elif active_layer is not None and layer.selected:
                active_layer = None
                break

        if active_layer is None:
            self.status = 'Ready'
            self.help = ''
            self.cursor.style = 'standard'
            self.interactive = True
            self.active_layer = None
        else:
            self.status = active_layer.status
            self.help = active_layer.help
            self.cursor.style = active_layer.cursor
            self.interactive = active_layer.interactive
            self.active_layer = active_layer

    def _on_layers_change(self, event):
        if len(self.layers) == 0:
            self.dims.ndim = 2
            self.dims.reset()
        else:
            extent = self.layers.extent
            world = extent.world
            ss = extent.step
            ndim = world.shape[1]
            self.dims.ndim = ndim
            for i in range(ndim):
                self.dims.set_range(i, (world[0, i], world[1, i], ss[i]))
        self.events.layers_change()
        self._update_active_layer(event)

    def _update_interactive(self, event):
        """Set the viewer interactivity with the `event.interactive` bool."""
        self.interactive = event.interactive

    def _update_cursor(self, event):
        """Set the viewer cursor with the `event.cursor` string."""
        self.cursor.style = event.cursor

    def _update_cursor_size(self, event):
        """Set the viewer cursor_size with the `event.cursor_size` int."""
        self.cursor.size = event.cursor_size

    def _on_cursor_position_change(self, event):
        """Set the layer cursor position."""
        for layer in self.layers:
            layer.position = self.cursor.position

        # Update status and help bar based on active layer
        if self.active_layer is not None:
            self.status = self.active_layer.status
            self.help = self.active_layer.help

    def _on_grid_change(self, event):
        """Arrange the current layers is a 2D grid."""
<<<<<<< HEAD
        for i, layer in enumerate(self.layers):
            i_row, i_column = self.grid.position(
                len(self.layers) - 1 - i, len(self.layers)
            )
            self._subplot(layer, (i_row, i_column))
=======
        extent = self._sliced_extent_world
        n_layers = len(self.layers)
        for i, layer in enumerate(self.layers):
            i_row, i_column = self.grid.position(n_layers - 1 - i, n_layers)
            self._subplot(layer, (i_row, i_column), extent)
>>>>>>> 0a75b4d8

    def grid_view(self, n_row=None, n_column=None, stride=1):
        """Arrange the current layers is a 2D grid.

        Default behaviour is to make a square 2D grid.

        Parameters
        ----------
        n_row : int, optional
            Number of rows in the grid.
        n_column : int, optional
            Number of column in the grid.
        stride : int, optional
            Number of layers to place in each grid square before moving on to
            the next square. The default ordering is to place the most visible
            layer in the top left corner of the grid. A negative stride will
            cause the order in which the layers are placed in the grid to be
            reversed.
        """
        warnings.warn(
            (
                "The viewer.grid_view method is deprecated and will be removed after version 0.4.3."
                " Instead you should use the viewer.grid.enabled = Turn to turn on the grid view,"
                " and viewer.grid.shape and viewer.grid.stride to set the size and stride of the"
                " grid respectively."
            ),
            category=DeprecationWarning,
            stacklevel=2,
        )
        self.grid.stride = stride
        if n_row is None:
            n_row = -1
        if n_column is None:
            n_column = -1
        self.grid.shape = (n_row, n_column)
        self.grid.enabled = True

    def stack_view(self):
        """Arrange the current layers in a stack.
        """
        warnings.warn(
            (
                "The viewer.stack_view method is deprecated and will be removed after version 0.4.3."
                " Instead you should use the viewer.grid.enabled = False to turn off the grid view."
            ),
            category=DeprecationWarning,
            stacklevel=2,
        )
        self.grid.enabled = False

    def _subplot(self, layer, position, extent):
        """Shift a layer to a specified position in a 2D grid.

        Parameters
        ----------
        layer : napari.layers.Layer
            Layer that is to be moved.
        position : 2-tuple of int
            New position of layer in grid.
        extent : array, shape (2, D)
            Extent of the world.
        """
        scene_shift = extent[1] - extent[0] + 1
        translate_2d = np.multiply(scene_shift[-2:], position)
        translate = [0] * layer.ndim
        translate[-2:] = translate_2d
        layer.translate_grid = translate

    @property
    def experimental(self):
        """Experimental commands for IPython console.

        For example run "viewer.experimental.cmds.loader.help".
        """
        from .experimental.commands import ExperimentalNamespace

        return ExperimentalNamespace(self.layers)

    def _on_add_layer(self, event):
        """Add a layer to the viewer.

        Parameters
        ----------
        layer : :class:`napari.layers.Layer`
            Layer to add.

        Returns
        -------
        layer : :class:`napari.layers.Layer` or list
            The layer that was added (same as input).
        """
        layer = event.value
        layer.events.select.connect(self._update_active_layer)
        layer.events.deselect.connect(self._update_active_layer)
        layer.events.interactive.connect(self._update_interactive)
        layer.events.cursor.connect(self._update_cursor)
        layer.events.cursor_size.connect(self._update_cursor_size)
        layer.events.data.connect(self._on_layers_change)
        layer.name = self.layers._coerce_name(layer.name, layer)
        layer.events.name.connect(self.layers._update_name)
        layer.selected = True
        self.layers.unselect_all(ignore=layer)
        self._update_layers(layers=[layer])

        if len(self.layers) == 1:
            self.reset_view()

    def add_layer(self, layer: layers.Layer) -> layers.Layer:
        """Add a layer to the viewer.

        Parameters
        ----------
        layer : :class:`napari.layers.Layer`
            Layer to add.

        Returns
        -------
        layer : :class:`napari.layers.Layer` or list
            The layer that was added (same as input).
        """
        self.layers.append(layer)
        return layer

    def add_image(
        self,
        data=None,
        *,
        channel_axis=None,
        rgb=None,
        colormap=None,
        contrast_limits=None,
        gamma=1,
        interpolation='nearest',
        rendering='mip',
        iso_threshold=0.5,
        attenuation=0.05,
        name=None,
        metadata=None,
        scale=None,
        translate=None,
        rotate=None,
        shear=None,
        affine=None,
        opacity=1,
        blending=None,
        visible=True,
        multiscale=None,
    ) -> Union[layers.Image, List[layers.Image]]:
        """Add an image layer to the layer list.

        Parameters
        ----------
        data : array or list of array
            Image data. Can be N dimensional. If the last dimension has length
            3 or 4 can be interpreted as RGB or RGBA if rgb is `True`. If a
            list and arrays are decreasing in shape then the data is treated as
            a multiscale image.
        channel_axis : int, optional
            Axis to expand image along.  If provided, each channel in the data
            will be added as an individual image layer.  In channel_axis mode,
            all other parameters MAY be provided as lists, and the Nth value
            will be applied to the Nth channel in the data.  If a single value
            is provided, it will be broadcast to all Layers.
        rgb : bool or list
            Whether the image is rgb RGB or RGBA. If not specified by user and
            the last dimension of the data has length 3 or 4 it will be set as
            `True`. If `False` the image is interpreted as a luminance image.
            If a list then must be same length as the axis that is being
            expanded as channels.
        colormap : str, napari.utils.Colormap, tuple, dict, list
            Colormaps to use for luminance images. If a string must be the name
            of a supported colormap from vispy or matplotlib. If a tuple the
            first value must be a string to assign as a name to a colormap and
            the second item must be a Colormap. If a dict the key must be a
            string to assign as a name to a colormap and the value must be a
            Colormap. If a list then must be same length as the axis that is
            being expanded as channels, and each colormap is applied to each
            new image layer.
        contrast_limits : list (2,)
            Color limits to be used for determining the colormap bounds for
            luminance images. If not passed is calculated as the min and max of
            the image. If list of lists then must be same length as the axis
            that is being expanded and then each colormap is applied to each
            image.
        gamma : list, float
            Gamma correction for determining colormap linearity. Defaults to 1.
            If a list then must be same length as the axis that is being
            expanded as channels.
        interpolation : str or list
            Interpolation mode used by vispy. Must be one of our supported
            modes. If a list then must be same length as the axis that is being
            expanded as channels.
        rendering : str or list
            Rendering mode used by vispy. Must be one of our supported
            modes. If a list then must be same length as the axis that is being
            expanded as channels.
        iso_threshold : float or list
            Threshold for isosurface. If a list then must be same length as the
            axis that is being expanded as channels.
        attenuation : float or list
            Attenuation rate for attenuated maximum intensity projection. If a
            list then must be same length as the axis that is being expanded as
            channels.
        name : str or list of str
            Name of the layer.  If a list then must be same length as the axis
            that is being expanded as channels.
        metadata : dict or list of dict
            Layer metadata. If a list then must be a list of dicts with the
            same length as the axis that is being expanded as channels.
        scale : tuple of float or list
            Scale factors for the layer. If a list then must be a list of
            tuples of float with the same length as the axis that is being
            expanded as channels.
        translate : tuple of float or list
            Translation values for the layer. If a list then must be a list of
            tuples of float with the same length as the axis that is being
            expanded as channels.
        rotate : float, 3-tuple of float, n-D array or list.
            If a float convert into a 2D rotation matrix using that value as an
            angle. If 3-tuple convert into a 3D rotation matrix, using a yaw,
            pitch, roll convention. Otherwise assume an nD rotation. Angles are
            assumed to be in degrees. They can be converted from radians with
            np.degrees if needed. If a list then must have same length as
            the axis that is being expanded as channels.
        shear : 1-D array or list.
            A vector of shear values for an upper triangular n-D shear matrix.
            If a list then must have same length as the axis that is being
            expanded as channels.
        affine: n-D array or napari.utils.transforms.Affine
            (N+1, N+1) affine transformation matrix in homogeneous coordinates.
            The first (N, N) entries correspond to a linear transform and
            the final column is a lenght N translation vector and a 1 or a napari
            AffineTransform object. If provided then translate, scale, rotate, and
            shear values are ignored.
        opacity : float or list
            Opacity of the layer visual, between 0.0 and 1.0.  If a list then
            must be same length as the axis that is being expanded as channels.
        blending : str or list
            One of a list of preset blending modes that determines how RGB and
            alpha values of the layer visual get mixed. Allowed values are
            {'opaque', 'translucent', and 'additive'}. If a list then
            must be same length as the axis that is being expanded as channels.
        visible : bool or list of bool
            Whether the layer visual is currently being displayed.
            If a list then must be same length as the axis that is
            being expanded as channels.
        multiscale : bool
            Whether the data is a multiscale image or not. Multiscale data is
            represented by a list of array like image data. If not specified by
            the user and if the data is a list of arrays that decrease in shape
            then it will be taken to be multiscale. The first image in the list
            should be the largest.

        Returns
        -------
        layer : :class:`napari.layers.Image` or list
            The newly-created image layer or list of image layers.
        """

        if colormap is not None:
            # standardize colormap argument(s) to Colormaps, and make sure they
            # are in AVAILABLE_COLORMAPS.  This will raise one of many various
            # errors if the colormap argument is invalid.  See
            # ensure_colormap for details
            if isinstance(colormap, list):
                colormap = [ensure_colormap(c) for c in colormap]
            else:
                colormap = ensure_colormap(colormap)

        # doing this here for IDE/console autocompletion in add_image function.
        kwargs = {
            'rgb': rgb,
            'colormap': colormap,
            'contrast_limits': contrast_limits,
            'gamma': gamma,
            'interpolation': interpolation,
            'rendering': rendering,
            'iso_threshold': iso_threshold,
            'attenuation': attenuation,
            'name': name,
            'metadata': metadata,
            'scale': scale,
            'translate': translate,
            'rotate': rotate,
            'shear': shear,
            'affine': affine,
            'opacity': opacity,
            'blending': blending,
            'visible': visible,
            'multiscale': multiscale,
        }

        # these arguments are *already* iterables in the single-channel case.
        iterable_kwargs = {
            'scale',
            'translate',
            'rotate',
            'shear',
            'affine',
            'contrast_limits',
            'metadata',
        }

        # Image or OctreeImage.
        image_class = _get_image_class()

        if channel_axis is None:
            kwargs['colormap'] = kwargs['colormap'] or 'gray'
            kwargs['blending'] = kwargs['blending'] or 'translucent'
            # Helpful message if someone tries to add mulit-channel kwargs,
            # but forget the channel_axis arg
            for k, v in kwargs.items():
                if k not in iterable_kwargs and is_sequence(v):
                    raise TypeError(
                        f"Received sequence for argument '{k}', "
                        "did you mean to specify a 'channel_axis'? "
                    )

            return self.add_layer(image_class(data, **kwargs))
        else:
            layerdata_list = split_channels(data, channel_axis, **kwargs)

            layer_list = list()
            for image, i_kwargs, _ in layerdata_list:
                layer = self.add_layer(image_class(image, **i_kwargs))
                layer_list.append(layer)

            return layer_list

    def open(
        self,
        path: Union[str, Sequence[str]],
        *,
        stack: bool = False,
        plugin: Optional[str] = None,
        layer_type: Optional[str] = None,
        **kwargs,
    ) -> List[layers.Layer]:
        """Open a path or list of paths with plugins, and add layers to viewer.

        A list of paths will be handed one-by-one to the napari_get_reader hook
        if stack is False, otherwise the full list is passed to each plugin
        hook.

        Parameters
        ----------
        path : str or list of str
            A filepath, directory, or URL (or a list of any) to open.
        stack : bool, optional
            If a list of strings is passed and ``stack`` is ``True``, then the
            entire list will be passed to plugins.  It is then up to individual
            plugins to know how to handle a list of paths.  If ``stack`` is
            ``False``, then the ``path`` list is broken up and passed to plugin
            readers one by one.  by default False.
        plugin : str, optional
            Name of a plugin to use.  If provided, will force ``path`` to be
            read with the specified ``plugin``.  If the requested plugin cannot
            read ``path``, an exception will be raised.
        layer_type : str, optional
            If provided, will force data read from ``path`` to be passed to the
            corresponding ``add_<layer_type>`` method (along with any
            additional) ``kwargs`` provided to this function.  This *may*
            result in exceptions if the data returned from the path is not
            compatible with the layer_type.
        **kwargs
            All other keyword arguments will be passed on to the respective
            ``add_layer`` method.

        Returns
        -------
        layers : list
            A list of any layers that were added to the viewer.
        """
        paths = [path] if isinstance(path, str) else path
        paths = [os.fspath(path) for path in paths]  # PathObjects -> str
        if not isinstance(paths, (tuple, list)):
            raise ValueError(
                "'path' argument must be a string, list, or tuple"
            )

        if stack:
            return self._add_layers_with_plugins(
                paths, kwargs, plugin=plugin, layer_type=layer_type
            )

        added: List[layers.Layer] = []  # for layers that get added
        for _path in paths:
            added.extend(
                self._add_layers_with_plugins(
                    _path, kwargs, plugin=plugin, layer_type=layer_type
                )
            )

        return added

    def _add_layers_with_plugins(
        self,
        path_or_paths: Union[str, Sequence[str]],
        kwargs: Optional[dict] = None,
        plugin: Optional[str] = None,
        layer_type: Optional[str] = None,
    ) -> List[layers.Layer]:
        """Load a path or a list of paths into the viewer using plugins.

        This function is mostly called from self.open_path, where the ``stack``
        argument determines whether a list of strings is handed to plugins one
        at a time, or en-masse.

        Parameters
        ----------
        path_or_paths : str or list of str
            A filepath, directory, or URL (or a list of any) to open. If a
            list, the assumption is that the list is to be treated as a stack.
        kwargs : dict, optional
            keyword arguments that will be used to overwrite any of those that
            are returned in the meta dict from plugins.
        plugin : str, optional
            Name of a plugin to use.  If provided, will force ``path`` to be
            read with the specified ``plugin``.  If the requested plugin cannot
            read ``path``, an exception will be raised.
        layer_type : str, optional
            If provided, will force data read from ``path`` to be passed to the
            corresponding ``add_<layer_type>`` method (along with any
            additional) ``kwargs`` provided to this function.  This *may*
            result in exceptions if the data returned from the path is not
            compatible with the layer_type.

        Returns
        -------
        List[layers.Layer]
            A list of any layers that were added to the viewer.
        """
        layer_data = read_data_with_plugins(path_or_paths, plugin=plugin)

        # glean layer names from filename. These will be used as *fallback*
        # names, if the plugin does not return a name kwarg in their meta dict.
        filenames = []
        if isinstance(path_or_paths, str):
            filenames = itertools.repeat(path_or_paths)
        elif is_sequence(path_or_paths):
            if len(path_or_paths) == len(layer_data):
                filenames = iter(path_or_paths)
            else:
                # if a list of paths has been returned as a list of layer data
                # without a 1:1 relationship between the two lists we iterate
                # over the first name
                filenames = itertools.repeat(path_or_paths[0])

        # add each layer to the viewer
        added: List[layers.Layer] = []  # for layers that get added
        for data, filename in zip(layer_data, filenames):
            basename, ext = os.path.splitext(os.path.basename(filename))
            _data = _unify_data_and_user_kwargs(
                data, kwargs, layer_type, fallback_name=basename
            )
            # actually add the layer
            new = self._add_layer_from_data(*_data)
            # some add_* methods return a List[Layer], others just a Layer
            # we want to always return a list
            added.extend(new if isinstance(new, list) else [new])
        return added

    def _add_layer_from_data(
        self, data, meta: dict = None, layer_type: Optional[str] = None
    ) -> Union[layers.Layer, List[layers.Layer]]:
        """Add arbitrary layer data to the viewer.

        Primarily intended for usage by reader plugin hooks.

        Parameters
        ----------
        data : Any
            Data in a format that is valid for the corresponding `add_*` method
            of the specified ``layer_type``.
        meta : dict, optional
            Dict of keyword arguments that will be passed to the corresponding
            `add_*` method.  MUST NOT contain any keyword arguments that are
            not valid for the corresponding method.
        layer_type : str
            Type of layer to add.  MUST have a corresponding add_* method on
            on the viewer instance.  If not provided, the layer is assumed to
            be "image", unless data.dtype is one of (np.int32, np.uint32,
            np.int64, np.uint64), in which case it is assumed to be "labels".

        Raises
        ------
        ValueError
            If ``layer_type`` is not one of the recognized layer types.
        TypeError
            If any keyword arguments in ``meta`` are unexpected for the
            corresponding `add_*` method for this layer_type.

        Examples
        --------
        A typical use case might be to upack a tuple of layer data with a
        specified layer_type.

        >>> viewer = napari.Viewer()
        >>> data = (
        ...     np.random.random((10, 2)) * 20,
        ...     {'face_color': 'blue'},
        ...     'points',
        ... )
        >>> viewer._add_layer_from_data(*data)

        """

        layer_type = (layer_type or '').lower()

        # assumes that big integer type arrays are likely labels.
        if not layer_type:
            layer_type = guess_labels(data)

        if layer_type not in layers.NAMES:
            raise ValueError(
                f"Unrecognized layer_type: '{layer_type}'. "
                f"Must be one of: {layers.NAMES}."
            )

        try:
            add_method = getattr(self, 'add_' + layer_type)
        except AttributeError:
            raise NotImplementedError(
                f"Sorry! {layer_type} is a valid layer type, but there is no "
                f"viewer.add_{layer_type} available yet."
            )

        try:
            layer = add_method(data, **(meta or {}))
        except TypeError as exc:
            if 'unexpected keyword argument' in str(exc):
                bad_key = str(exc).split('keyword argument ')[-1]
                raise TypeError(
                    "_add_layer_from_data received an unexpected keyword "
                    f"argument ({bad_key}) for layer type {layer_type}"
                ) from exc
            else:
                raise exc

        return layer


def _get_image_class() -> layers.Image:
    """Return Image or OctreeImage based config settings."""
    if config.create_octree_image():
        from ..layers.image.experimental.octree_image import OctreeImage

        return OctreeImage

    return layers.Image


def _normalize_layer_data(data: LayerData) -> FullLayerData:
    """Accepts any layerdata tuple, and returns a fully qualified tuple.

    Parameters
    ----------
    data : LayerData
        1-, 2-, or 3-tuple with (data, meta, layer_type).

    Returns
    -------
    FullLayerData
        3-tuple with (data, meta, layer_type)

    Raises
    ------
    ValueError
        If data has len < 1 or len > 3, or if the second item in ``data`` is
        not a ``dict``, or the third item is not a valid layer_type ``str``
    """
    if not isinstance(data, tuple) and 0 < len(data) < 4:
        raise ValueError("LayerData must be a 1-, 2-, or 3-tuple")
    _data = list(data)
    if len(_data) > 1:
        if not isinstance(_data[1], dict):
            raise ValueError(
                "The second item in a LayerData tuple must be a dict"
            )
    else:
        _data.append(dict())
    if len(_data) > 2:
        if _data[2] not in layers.NAMES:
            raise ValueError(
                "The third item in a LayerData tuple must be one of: "
                f"{layers.NAMES!r}."
            )
    else:
        _data.append(guess_labels(_data[0]))
    return tuple(_data)  # type: ignore


def _unify_data_and_user_kwargs(
    data: LayerData,
    kwargs: Optional[dict] = None,
    layer_type: Optional[str] = None,
    fallback_name: str = None,
) -> FullLayerData:
    """Merge data returned from plugins with options specified by user.

    If ``data == (_data, _meta, _type)``.  Then:

    - ``kwargs`` will be used to update ``_meta``
    - ``layer_type`` will replace ``_type`` and, if provided, ``_meta`` keys
        will be pruned to layer_type-appropriate kwargs
    - ``fallback_name`` is used if ``not _meta.get('name')``

    .. note:

        If a user specified both layer_type and additional keyword arguments
        to viewer.open(), it is their responsibility to make sure the kwargs
        match the layer_type.

    Parameters
    ----------
    data : LayerData
        1-, 2-, or 3-tuple with (data, meta, layer_type) returned from plugin.
    kwargs : dict, optional
        User-supplied keyword arguments, to override those in ``meta`` supplied
        by plugins.
    layer_type : str, optional
        A user-supplied layer_type string, to override the ``layer_type``
        declared by the plugin.
    fallback_name : str, optional
        A name for the layer, to override any name in ``meta`` supplied by the
        plugin.

    Returns
    -------
    FullLayerData
        Fully qualified LayerData tuple with user-provided overrides.
    """
    _data, _meta, _type = _normalize_layer_data(data)

    if layer_type:
        # the user has explicitly requested this be a certain layer type
        # strip any kwargs from the plugin that are no longer relevant
        _meta = prune_kwargs(_meta, layer_type)
        _type = layer_type

    if kwargs:
        # if user provided kwargs, use to override any meta dict values that
        # were returned by the plugin. We only prune kwargs if the user did
        # *not* specify the layer_type. This means that if a user specified
        # both layer_type and additional keyword arguments to viewer.open(),
        # it is their responsibility to make sure the kwargs match the
        # layer_type.
        _meta.update(prune_kwargs(kwargs, _type) if not layer_type else kwargs)

    if not _meta.get('name') and fallback_name:
        _meta['name'] = fallback_name
    return (_data, _meta, _type)


def prune_kwargs(kwargs: Dict[str, Any], layer_type: str) -> Dict[str, Any]:
    """Return copy of ``kwargs`` with only keys valid for ``add_<layer_type>``

    Parameters
    ----------
    kwargs : dict
        A key: value mapping where some or all of the keys are parameter names
        for the corresponding ``Viewer.add_<layer_type>`` method.
    layer_type : str
        The type of layer that is going to be added with these ``kwargs``.

    Returns
    -------
    pruned_kwargs : dict
        A key: value mapping where all of the keys are valid parameter names
        for the corresponding ``Viewer.add_<layer_type>`` method.

    Raises
    ------
    ValueError
        If ``ViewerModel`` does not provide an ``add_<layer_type>`` method
        for the provided ``layer_type``.

    Examples
    --------
    >>> test_kwargs = {
    ...     'scale': (0.75, 1),
    ...     'blending': 'additive',
    ...     'num_colors': 10,
    ... }
    >>> prune_kwargs(test_kwargs, 'image')
    {'scale': (0.75, 1), 'blending': 'additive'}

    >>> # only labels has the ``num_colors`` argument
    >>> prune_kwargs(test_kwargs, 'labels')
    {'scale': (0.75, 1), 'blending': 'additive', 'num_colors': 10}
    """
    add_method = getattr(ViewerModel, 'add_' + layer_type, None)
    if not add_method or layer_type == 'layer':
        raise ValueError(f"Invalid layer_type: {layer_type}")

    # get valid params for the corresponding add_<layer_type> method
    valid = valid_add_kwargs()[layer_type]
    return {k: v for k, v in kwargs.items() if k in valid}


@lru_cache(maxsize=1)
def valid_add_kwargs() -> Dict[str, Set[str]]:
    """Return a dict where keys are layer types & values are valid kwargs."""
    valid = dict()
    for meth in dir(ViewerModel):
        if not meth.startswith('add_') or meth[4:] == 'layer':
            continue
        params = inspect.signature(getattr(ViewerModel, meth)).parameters
        valid[meth[4:]] = set(params) - {'self', 'kwargs'}
    return valid


for _layer in (
    layers.Labels,
    layers.Points,
    layers.Shapes,
    layers.Surface,
    layers.Tracks,
    layers.Vectors,
):
    func = create_add_method(_layer)
    setattr(ViewerModel, func.__name__, func)<|MERGE_RESOLUTION|>--- conflicted
+++ resolved
@@ -112,8 +112,7 @@
         self.layers.events.removed.connect(self._on_grid_change)
         self.layers.events.reordered.connect(self._on_grid_change)
         self.layers.events.inserted.connect(self._on_add_layer)
-        self.layers.events.inserted.connect(self._on_layers_change)
-        self.layers.events.removed.connect(self._on_layers_change)
+        self.layers.events.removed.connect(self._on_remove_layer)
         self.layers.events.reordered.connect(self._on_layers_change)
 
         self.keymap_providers = [self]
@@ -454,19 +453,11 @@
 
     def _on_grid_change(self, event):
         """Arrange the current layers is a 2D grid."""
-<<<<<<< HEAD
-        for i, layer in enumerate(self.layers):
-            i_row, i_column = self.grid.position(
-                len(self.layers) - 1 - i, len(self.layers)
-            )
-            self._subplot(layer, (i_row, i_column))
-=======
         extent = self._sliced_extent_world
         n_layers = len(self.layers)
         for i, layer in enumerate(self.layers):
             i_row, i_column = self.grid.position(n_layers - 1 - i, n_layers)
             self._subplot(layer, (i_row, i_column), extent)
->>>>>>> 0a75b4d8
 
     def grid_view(self, n_row=None, n_column=None, stride=1):
         """Arrange the current layers is a 2D grid.
@@ -546,17 +537,12 @@
         return ExperimentalNamespace(self.layers)
 
     def _on_add_layer(self, event):
-        """Add a layer to the viewer.
+        """Connect new layer events.
 
         Parameters
         ----------
-        layer : :class:`napari.layers.Layer`
+        event : :class:`napari.layers.Layer`
             Layer to add.
-
-        Returns
-        -------
-        layer : :class:`napari.layers.Layer` or list
-            The layer that was added (same as input).
         """
         layer = event.value
         layer.events.select.connect(self._update_active_layer)
@@ -568,14 +554,25 @@
         layer.name = self.layers._coerce_name(layer.name, layer)
         layer.events.name.connect(self.layers._update_name)
         layer.selected = True
+        # For the labels layer we need to reset the undo/ redo
+        # history whenever the displayed slice changes. Once
+        # we have full undo/ redo functionality, this can be
+        # dropped.
+        if hasattr(layer, '_reset_history'):
+            self.dims.events.ndisplay.connect(layer._reset_history)
+            self.dims.events.order.connect(layer._reset_history)
+            self.dims.events.current_step.connect(layer._reset_history)
+
         self.layers.unselect_all(ignore=layer)
         self._update_layers(layers=[layer])
 
         if len(self.layers) == 1:
             self.reset_view()
 
-    def add_layer(self, layer: layers.Layer) -> layers.Layer:
-        """Add a layer to the viewer.
+        self._on_layers_change(None)
+
+    def _on_remove_layer(self, event):
+        """Disconnect old layer events.
 
         Parameters
         ----------
@@ -587,6 +584,38 @@
         layer : :class:`napari.layers.Layer` or list
             The layer that was added (same as input).
         """
+        layer = event.value
+        layer.events.disconnect()
+        for em in layer.events.emitters.values():
+            em.disconnect()
+        # Disconnect dims events. Once layer._dims removed this
+        # can be removed too.
+        layer._dims.events.disconnect()
+        for em in layer._dims.events.emitters.values():
+            em.disconnect()
+        self._on_layers_change(None)
+
+    def add_layer(self, layer: layers.Layer) -> layers.Layer:
+        """Add a layer to the viewer.
+
+        Parameters
+        ----------
+        layer : :class:`napari.layers.Layer`
+            Layer to add.
+
+        Returns
+        -------
+        layer : :class:`napari.layers.Layer` or list
+            The layer that was added (same as input).
+        """
+        warnings.warn(
+            (
+                "The viewer.add_layer method is deprecated and will be removed after version 0.4.4."
+                " Instead you should use viewer.layers.append."
+            ),
+            category=DeprecationWarning,
+            stacklevel=2,
+        )
         self.layers.append(layer)
         return layer
 
@@ -785,13 +814,13 @@
                         "did you mean to specify a 'channel_axis'? "
                     )
 
-            return self.add_layer(image_class(data, **kwargs))
+            return self.layers.append(image_class(data, **kwargs))
         else:
             layerdata_list = split_channels(data, channel_axis, **kwargs)
 
             layer_list = list()
             for image, i_kwargs, _ in layerdata_list:
-                layer = self.add_layer(image_class(image, **i_kwargs))
+                layer = self.layers.append(image_class(image, **i_kwargs))
                 layer_list.append(layer)
 
             return layer_list
