import numpy as np

from .add_layers_mixin import AddLayersMixin
from .dims import Dims
from .layerlist import LayerList
from ..utils.event import EmitterGroup, Event
from ..utils.key_bindings import KeymapHandler, KeymapProvider
from ..utils.theme import palettes


class ViewerModel(AddLayersMixin, KeymapHandler, KeymapProvider):
    """Viewer containing the rendered scene, layers, and controlling elements
    including dimension sliders, and control bars for color limits.

    Parameters
    ----------
    title : string
        The title of the viewer window.
    ndisplay : {2, 3}
        Number of displayed dimensions.
    order : tuple of int
        Order in which dimensions are displayed where the last two or last
        three dimensions correspond to row x column or plane x row x column if
        ndisplay is 2 or 3.
    axis_labels = list of str
        Dimension names.

    Attributes
    ----------
    window : Window
        Parent window.
    layers : LayerList
        List of contained layers.
    dims : Dimensions
        Contains axes, indices, dimensions and sliders.
    themes : dict of str: dict of str: str
        Preset color palettes.
    """

    themes = palettes

    def __init__(
        self, title='napari', ndisplay=2, order=None, axis_labels=None
    ):
        super().__init__()

        self.events = EmitterGroup(
            source=self,
            auto_connect=True,
            status=Event,
            help=Event,
            title=Event,
            interactive=Event,
            cursor=Event,
            reset_view=Event,
            active_layer=Event,
            palette=Event,
            grid=Event,
            layers_change=Event,
        )

        self.dims = Dims(
            ndim=None, ndisplay=ndisplay, order=order, axis_labels=axis_labels
        )

        self.layers = LayerList()

        self._status = 'Ready'
        self._help = ''
        self._title = title
        self._cursor = 'standard'
        self._cursor_size = None
        self._interactive = True
        self._active_layer = None
        self._grid_size = (1, 1)
        self.grid_stride = 1

        self._palette = None
        self.theme = 'dark'

        self.dims.events.camera.connect(self.reset_view)
        self.dims.events.ndisplay.connect(self._update_layers)
        self.dims.events.order.connect(self._update_layers)
        self.dims.events.axis.connect(self._update_layers)
        self.layers.events.changed.connect(self._update_active_layer)
        self.layers.events.changed.connect(self._update_grid)
        self.layers.events.changed.connect(self._on_layers_change)

        self.keymap_providers = [self]

        # Hold callbacks for when mouse moves with nothing pressed
        self.mouse_move_callbacks = []
        # Hold callbacks for when mouse is pressed, dragged, and released
        self.mouse_drag_callbacks = []
        # Hold callbacks for when mouse wheel is scrolled
        self.mouse_wheel_callbacks = [self._scroll]

        self._persisted_mouse_event = {}
        self._mouse_drag_gen = {}
        self._mouse_wheel_gen = {}

    @property
    def palette(self):
        """dict of str: str : Color palette with which to style the viewer.
        """
        return self._palette

    @palette.setter
    def palette(self, palette):
        if palette == self.palette:
            return

        self._palette = palette
        self.events.palette()

    @property
    def theme(self):
        """string or None : Preset color palette.
        """
        for theme, palette in self.themes.items():
            if palette == self.palette:
                return theme

    @theme.setter
    def theme(self, theme):
        if theme == self.theme:
            return

        try:
            self.palette = self.themes[theme]
        except KeyError:
            raise ValueError(
                f"Theme '{theme}' not found; "
                f"options are {list(self.themes)}."
            )

    @property
    def grid_size(self):
        """tuple: Size of grid
        """
        return self._grid_size

    @grid_size.setter
    def grid_size(self, grid_size):
        if np.all(self.grid_size == grid_size):
            return
        self._grid_size = grid_size
        self.reset_view()
        self.events.grid()

    @property
    def status(self):
        """string: Status string
        """
        return self._status

    @status.setter
    def status(self, status):
        if status == self.status:
            return
        self._status = status
        self.events.status(text=self._status)

    @property
    def help(self):
        """string: String that can be displayed to the
        user in the status bar with helpful usage tips.
        """
        return self._help

    @help.setter
    def help(self, help):
        if help == self.help:
            return
        self._help = help
        self.events.help(text=self._help)

    @property
    def title(self):
        """string: String that is displayed in window title.
        """
        return self._title

    @title.setter
    def title(self, title):
        if title == self.title:
            return
        self._title = title
        self.events.title(text=self._title)

    @property
    def interactive(self):
        """bool: Determines if canvas pan/zoom interactivity is enabled or not.
        """
        return self._interactive

    @interactive.setter
    def interactive(self, interactive):
        if interactive == self.interactive:
            return
        self._interactive = interactive
        self.events.interactive()

    @property
    def cursor(self):
        """string: String identifying cursor displayed over canvas.
        """
        return self._cursor

    @cursor.setter
    def cursor(self, cursor):
        if cursor == self.cursor:
            return
        self._cursor = cursor
        self.events.cursor()

    @property
    def cursor_size(self):
        """int | None: Size of cursor if custom. None is yields default size
        """
        return self._cursor_size

    @cursor_size.setter
    def cursor_size(self, cursor_size):
        if cursor_size == self.cursor_size:
            return
        self._cursor_size = cursor_size
        self.events.cursor()

    @property
    def active_layer(self):
        """int: index of active_layer
        """
        return self._active_layer

    @active_layer.setter
    def active_layer(self, active_layer):
        if active_layer == self.active_layer:
            return

        if self._active_layer is not None:
            self.keymap_providers.remove(self._active_layer)

        self._active_layer = active_layer

        if active_layer is not None:
            self.keymap_providers.insert(0, active_layer)

        self.events.active_layer(item=self._active_layer)

    @property
    def _sliced_extent_world(self) -> np.ndarray:
        """Extent of layers in world coordinates after slicing.

        D is either 2 or 3 depending on if the displayed data is 2D or 3D.

        Returns
        -------
        sliced_extent_world : array, shape (2, D)
        """
        if len(self.layers) == 0 and self.dims.ndim != 2:
            # If no data is present and dims model has not been reset to 0
            # than someone has passed more than two axis labels which are
            # being saved and so default values are used.
            return np.vstack(
                [np.zeros(self.dims.ndim), np.repeat(512, self.dims.ndim)]
            )
        else:
            return self.layers._extent_world[:, self.dims.displayed]

    def reset_view(self, event=None):
        """Resets the camera's view using `event.rect` a 4-tuple of the x, y
        corner position followed by width and height of the camera
        """

        extent = self._sliced_extent_world
        scene_size = extent[1] - extent[0]
        corner = extent[0]
        grid_size = list(self.grid_size)
        if len(scene_size) > len(grid_size):
            grid_size = [1] * (len(scene_size) - len(grid_size)) + grid_size
        size = np.multiply(scene_size, grid_size)
        centroid = np.add(corner, np.divide(size, 2))

        if self.dims.ndisplay == 2:
            # For a PanZoomCamera emit a 4-tuple of the rect
            corner = np.subtract(corner, np.multiply(0.05, size))[::-1]
            size = np.multiply(1.1, size)[::-1]
            rect = tuple(corner) + tuple(size)
            self.events.reset_view(rect=rect)
        else:
            # For an ArcballCamera emit the center and scale_factor
            center = centroid[::-1]
            scale_factor = 1.1 * np.max(size[-2:])
            # set initial camera angle so that it matches top layer of 2D view
            # when transitioning to 3D view
            quaternion = [np.pi / 2, 1, 0, 0]
            self.events.reset_view(
                center=center, scale_factor=scale_factor, quaternion=quaternion
            )

    def _new_labels(self):
        """Create new labels layer filling full world coordinates space."""
        extent = self.layers._extent_world
        scale = self.layers._step_size
        scene_size = extent[1] - extent[0]
        corner = extent[0]
        shape = [
            np.round(s / sc).astype('int') if s > 0 else 1
            for s, sc in zip(scene_size, scale)
        ]
        empty_labels = np.zeros(shape, dtype=int)
        self.add_labels(empty_labels, translate=np.array(corner), scale=scale)

    def _update_layers(self, event=None, layers=None):
        """Updates the contained layers.

        Parameters
        ----------
        layers : list of napari.layers.Layer, optional
            List of layers to update. If none provided updates all.
        """
        layers = layers or self.layers

        for layer in layers:
            # adjust the order of the global dims based on the number of
            # dimensions that a layer has - for example a global order of
            # [2, 1, 0, 3] -> [0, 1] for a layer that only has two dimensions
            # or -> [1, 0, 2] for a layer with three as that corresponds to
            # the relative order of the last two and three dimensions
            # respectively
            offset = self.dims.ndim - layer.dims.ndim
            order = np.array(self.dims.order)
            if offset <= 0:
                order = list(range(-offset)) + list(order - offset)
            else:
                order = list(order[order >= offset] - offset)
            layer.dims.order = order
            layer.dims.ndisplay = self.dims.ndisplay

            # Update the point values of the layers for the dimensions that
            # the layer has
            for axis in range(layer.dims.ndim):
                point = self.dims.point[axis + offset]
                layer.dims.set_point(axis, point)

    def _toggle_theme(self):
        """Switch to next theme in list of themes
        """
        theme_names = list(self.themes.keys())
        cur_theme = theme_names.index(self.theme)
        self.theme = theme_names[(cur_theme + 1) % len(theme_names)]

    def _update_active_layer(self, event):
        """Set the active layer by iterating over the layers list and
        finding the first selected layer. If multiple layers are selected the
        iteration stops and the active layer is set to be None

        Parameters
        ----------
        event : Event
            No Event parameters are used
        """
        # iteration goes backwards to find top most selected layer if any
        # if multiple layers are selected sets the active layer to None

        active_layer = None
        for layer in self.layers:
            if active_layer is None and layer.selected:
                active_layer = layer
            elif active_layer is not None and layer.selected:
                active_layer = None
                break

        if active_layer is None:
            self.status = 'Ready'
            self.help = ''
            self.cursor = 'standard'
            self.interactive = True
            self.active_layer = None
        else:
            self.status = active_layer.status
            self.help = active_layer.help
            self.cursor = active_layer.cursor
            self.interactive = active_layer.interactive
            self.active_layer = active_layer

    def _on_layers_change(self, event):
        if len(self.layers) == 0:
            self.dims.ndim = 2
            self.dims.reset()
        else:
            extent = self.layers._extent_world
            ss = self.layers._step_size
            ndim = extent.shape[1]
            self.dims.ndim = ndim
            for i in range(ndim):
                self.dims.set_range(i, (extent[0, i], extent[1, i], ss[i]))
        self.events.layers_change()

<<<<<<< HEAD
=======
    def _scroll(self, viewer, event):
        if 'Control' not in event.modifiers:
            return
        delta = int(event.delta[1])
        if abs(delta) >= 1:
            for i in range(abs(delta)):
                if delta < 0:
                    self.dims._increment_dims_left()
                else:
                    self.dims._increment_dims_right()

    def _calc_layers_ranges(self):
        """Calculates the range along each axis from all present layers.
        """

        ndims = self._calc_layers_num_dims()
        ranges = [(inf, -inf, inf)] * ndims

        for layer in self.layers:
            layer_range = layer.dims.range[::-1]
            ranges = [
                (min(a, b), max(c, d), min(e, f))
                for (a, c, e), (b, d, f) in itertools.zip_longest(
                    ranges, layer_range, fillvalue=(inf, -inf, inf)
                )
            ]

        return ranges[::-1]

    def _calc_bbox(self):
        """Calculates the bounding box of all displayed layers.
        This assumes that all layers are stacked.
        """

        min_shape = []
        max_shape = []
        for min, max, step in self._calc_layers_ranges():
            min_shape.append(min)
            max_shape.append(max)
        if len(min_shape) == 0:
            min_shape = [0] * self.dims.ndim
            max_shape = [1] * self.dims.ndim

        return min_shape, max_shape

    def _calc_layers_num_dims(self):
        """Calculates the number of maximum dimensions in the contained images.
        """
        max_dims = 0
        for layer in self.layers:
            dims = layer.ndim
            if dims > max_dims:
                max_dims = dims

        return max_dims

>>>>>>> 936d2890
    def _update_status(self, event):
        """Set the viewer status with the `event.status` string."""
        self.status = event.status

    def _update_help(self, event):
        """Set the viewer help with the `event.help` string."""
        self.help = event.help

    def _update_interactive(self, event):
        """Set the viewer interactivity with the `event.interactive` bool."""
        self.interactive = event.interactive

    def _update_cursor(self, event):
        """Set the viewer cursor with the `event.cursor` string."""
        self.cursor = event.cursor

    def _update_cursor_size(self, event):
        """Set the viewer cursor_size with the `event.cursor_size` int."""
        self.cursor_size = event.cursor_size

    def grid_view(self, n_row=None, n_column=None, stride=1):
        """Arrange the current layers is a 2D grid.

        Default behaviour is to make a square 2D grid.

        Parameters
        ----------
        n_row : int, optional
            Number of rows in the grid.
        n_column : int, optional
            Number of column in the grid.
        stride : int, optional
            Number of layers to place in each grid square before moving on to
            the next square. The default ordering is to place the most visible
            layer in the top left corner of the grid. A negative stride will
            cause the order in which the layers are placed in the grid to be
            reversed.
        """
        n_grid_squares = np.ceil(len(self.layers) / abs(stride)).astype(int)
        if n_row is None and n_column is None:
            n_row = np.ceil(np.sqrt(n_grid_squares)).astype(int)
            n_column = n_row
        elif n_row is None:
            n_row = np.ceil(n_grid_squares / n_column).astype(int)
        elif n_column is None:
            n_column = np.ceil(n_grid_squares / n_row).astype(int)

        n_row = max(1, n_row)
        n_column = max(1, n_column)
        self.grid_size = (n_row, n_column)
        self.grid_stride = stride
        for i, layer in enumerate(self.layers):
            if stride > 0:
                adj_i = len(self.layers) - i - 1
            else:
                adj_i = i
            adj_i = adj_i // abs(stride)
            adj_i = adj_i % (n_row * n_column)
            i_row = adj_i // n_column
            i_column = adj_i % n_column
            self._subplot(layer, (i_row, i_column))

    def stack_view(self):
        """Arrange the current layers is a stack.
        """
        self.grid_view(n_row=1, n_column=1, stride=1)

    def _update_grid(self, event=None):
        """Update grid with current grid values.
        """
        self.grid_view(
            n_row=self.grid_size[0],
            n_column=self.grid_size[1],
            stride=self.grid_stride,
        )

    def _subplot(self, layer, position):
        """Shift a layer to a specified position in a 2D grid.

        Parameters
        ----------
        layer : napari.layers.Layer
            Layer that is to be moved.
        position : 2-tuple of int
            New position of layer in grid.
        size : 2-tuple of int
            Size of the grid that is being used.
        """
        extent = self._sliced_extent_world
        scene_size = extent[1] - extent[0]
        translate_2d = np.multiply(scene_size[-2:], position)
        translate = [0] * layer.ndim
        translate[-2:] = translate_2d
        layer.translate_grid = translate<|MERGE_RESOLUTION|>--- conflicted
+++ resolved
@@ -398,8 +398,6 @@
                 self.dims.set_range(i, (extent[0, i], extent[1, i], ss[i]))
         self.events.layers_change()
 
-<<<<<<< HEAD
-=======
     def _scroll(self, viewer, event):
         if 'Control' not in event.modifiers:
             return
@@ -411,52 +409,6 @@
                 else:
                     self.dims._increment_dims_right()
 
-    def _calc_layers_ranges(self):
-        """Calculates the range along each axis from all present layers.
-        """
-
-        ndims = self._calc_layers_num_dims()
-        ranges = [(inf, -inf, inf)] * ndims
-
-        for layer in self.layers:
-            layer_range = layer.dims.range[::-1]
-            ranges = [
-                (min(a, b), max(c, d), min(e, f))
-                for (a, c, e), (b, d, f) in itertools.zip_longest(
-                    ranges, layer_range, fillvalue=(inf, -inf, inf)
-                )
-            ]
-
-        return ranges[::-1]
-
-    def _calc_bbox(self):
-        """Calculates the bounding box of all displayed layers.
-        This assumes that all layers are stacked.
-        """
-
-        min_shape = []
-        max_shape = []
-        for min, max, step in self._calc_layers_ranges():
-            min_shape.append(min)
-            max_shape.append(max)
-        if len(min_shape) == 0:
-            min_shape = [0] * self.dims.ndim
-            max_shape = [1] * self.dims.ndim
-
-        return min_shape, max_shape
-
-    def _calc_layers_num_dims(self):
-        """Calculates the number of maximum dimensions in the contained images.
-        """
-        max_dims = 0
-        for layer in self.layers:
-            dims = layer.ndim
-            if dims > max_dims:
-                max_dims = dims
-
-        return max_dims
-
->>>>>>> 936d2890
     def _update_status(self, event):
         """Set the viewer status with the `event.status` string."""
         self.status = event.status
