--- conflicted
+++ resolved
@@ -87,16 +87,9 @@
 
     @property
     def nsteps(self):
-<<<<<<< HEAD
         """Tuple of int: Number of slider steps for each dimension."""
         return tuple(
-            int((max_val - min_val - step_size) // step_size) + 1
-=======
-        """Number of slider steps for each dimension.
-        """
-        return [
             int((max_val - min_val) // step_size) + 1
->>>>>>> 647d9182
             for min_val, max_val, step_size in self._range
         )
 
