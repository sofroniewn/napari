--- conflicted
+++ resolved
@@ -3,18 +3,7 @@
 from PyQt5.QtWidgets import (QWidget, QVBoxLayout, QHBoxLayout, QPushButton,
                              QFrame, QCheckBox)
 
-<<<<<<< HEAD
-path_delete = join(resources_dir, 'icons', 'delete.png')
-path_new = join(resources_dir, 'icons', 'new.png')
-
-styleSheet = """QPushButton {background-color:lightGray; border-radius: 3px;}
-                QPushButton:pressed {background-color:rgb(0, 153, 255);
-                border-radius: 3px;}
-                QPushButton:hover {background-color:rgb(0, 153, 255);
-                border-radius: 3px;}"""
-=======
-from .... import resources  # noqa
->>>>>>> 2d900d05
+from .... import resources
 
 
 class QtLayersButtons(QFrame):
@@ -64,12 +53,8 @@
         super().__init__()
 
         self.layers = layers
-<<<<<<< HEAD
-        self.setIcon(QIcon(path_new))
-=======
-        self.setIcon(QIcon(':icons/add.png'))
->>>>>>> 2d900d05
+        self.setIcon(QIcon(':icons/new.png'))
         self.setFixedWidth(28)
         self.setFixedHeight(28)
-        self.setToolTip('Add layer')
+        self.setToolTip('New layer')
         self.clicked.connect(self.layers.viewer._new_markers)