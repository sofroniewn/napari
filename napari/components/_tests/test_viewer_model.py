import numpy as np
import pytest

from napari._tests.utils import good_layer_data
from napari.components import ViewerModel
from napari.utils.colormaps import AVAILABLE_COLORMAPS, Colormap


def test_viewer_model():
    """Test instantiating viewer model."""
    viewer = ViewerModel()
    assert viewer.title == 'napari'
    assert len(viewer.layers) == 0
    assert viewer.dims.ndim == 2

    # Create viewer model with custom title
    viewer = ViewerModel(title='testing')
    assert viewer.title == 'testing'


def test_add_image():
    """Test adding image."""
    viewer = ViewerModel()
    np.random.seed(0)
    data = np.random.random((10, 15))
    viewer.add_image(data)
    assert len(viewer.layers) == 1
    assert np.all(viewer.layers[0].data == data)
    assert viewer.dims.ndim == 2


def test_add_image_colormap_variants():
    """Test adding image with all valid colormap argument types."""
    viewer = ViewerModel()
    np.random.seed(0)
    data = np.random.random((10, 15))
    # as string
    assert viewer.add_image(data, colormap='green')

    # as string that is valid, but not a default colormap
    assert viewer.add_image(data, colormap='cubehelix')

    # as tuple
    cmap_tuple = ("my_colormap", Colormap(['g', 'm', 'y']))
    assert viewer.add_image(data, colormap=cmap_tuple)

    # as dict
    cmap_dict = {"your_colormap": Colormap(['g', 'r', 'y'])}
    assert viewer.add_image(data, colormap=cmap_dict)

    # as Colormap instance
    blue_cmap = AVAILABLE_COLORMAPS['blue']
    assert viewer.add_image(data, colormap=blue_cmap)

    # string values must be known colormap types
    with pytest.raises(KeyError) as err:
        viewer.add_image(data, colormap='nonsense')

    assert 'Colormap "nonsense" not found' in str(err.value)

    # lists are only valid with channel_axis
    with pytest.raises(TypeError) as err:
        viewer.add_image(data, colormap=['green', 'red'])

    assert "did you mean to specify a 'channel_axis'" in str(err.value)


def test_add_volume():
    """Test adding volume."""
    viewer = ViewerModel(ndisplay=3)
    np.random.seed(0)
    data = np.random.random((10, 15, 20))
    viewer.add_image(data)
    assert len(viewer.layers) == 1
    assert np.all(viewer.layers[0].data == data)
    assert viewer.dims.ndim == 3


def test_add_multiscale():
    """Test adding image multiscale."""
    viewer = ViewerModel()
    shapes = [(40, 20), (20, 10), (10, 5)]
    np.random.seed(0)
    data = [np.random.random(s) for s in shapes]
    viewer.add_image(data, multiscale=True)
    assert len(viewer.layers) == 1
    assert np.all(viewer.layers[0].data == data)
    assert viewer.dims.ndim == 2


def test_add_labels():
    """Test adding labels image."""
    viewer = ViewerModel()
    np.random.seed(0)
    data = np.random.randint(20, size=(10, 15))
    viewer.add_labels(data)
    assert len(viewer.layers) == 1
    assert np.all(viewer.layers[0].data == data)
    assert viewer.dims.ndim == 2


def test_add_points():
    """Test adding points."""
    viewer = ViewerModel()
    np.random.seed(0)
    data = 20 * np.random.random((10, 2))
    viewer.add_points(data)
    assert len(viewer.layers) == 1
    assert np.all(viewer.layers[0].data == data)
    assert viewer.dims.ndim == 2


def test_add_empty_points_to_empty_viewer():
    viewer = ViewerModel()
    layer = viewer.add_points(name='empty points')
    assert layer.ndim == 2
    layer.add([1000.0, 27.0])
    assert layer.data.shape == (1, 2)


def test_add_empty_points_on_top_of_image():
    viewer = ViewerModel()
    image = np.random.random((8, 64, 64))
    # add_image always returns the corresponding layer
    _ = viewer.add_image(image)
    layer = viewer.add_points(ndim=3)
    assert layer.ndim == 3
    layer.add([5.0, 32.0, 61.0])
    assert layer.data.shape == (1, 3)


def test_add_empty_shapes_layer():
    viewer = ViewerModel()
    image = np.random.random((8, 64, 64))
    # add_image always returns the corresponding layer
    _ = viewer.add_image(image)
    layer = viewer.add_shapes(ndim=3)
    assert layer.ndim == 3


def test_add_vectors():
    """Test adding vectors."""
    viewer = ViewerModel()
    np.random.seed(0)
    data = 20 * np.random.random((10, 2, 2))
    viewer.add_vectors(data)
    assert len(viewer.layers) == 1
    assert np.all(viewer.layers[0].data == data)
    assert viewer.dims.ndim == 2


def test_add_shapes():
    """Test adding shapes."""
    viewer = ViewerModel()
    np.random.seed(0)
    data = 20 * np.random.random((10, 4, 2))
    viewer.add_shapes(data)
    assert len(viewer.layers) == 1
    assert np.all(viewer.layers[0].data == data)
    assert viewer.dims.ndim == 2


def test_add_surface():
    """Test adding 3D surface."""
    viewer = ViewerModel()
    np.random.seed(0)
    vertices = np.random.random((10, 3))
    faces = np.random.randint(10, size=(6, 3))
    values = np.random.random(10)
    data = (vertices, faces, values)
    viewer.add_surface(data)
    assert len(viewer.layers) == 1
    assert np.all(
        [np.all(vd == d) for vd, d in zip(viewer.layers[0].data, data)]
    )
    assert viewer.dims.ndim == 3


def test_mix_dims():
    """Test adding images of mixed dimensionality."""
    viewer = ViewerModel()
    np.random.seed(0)
    data = np.random.random((10, 15))
    viewer.add_image(data)
    assert len(viewer.layers) == 1
    assert np.all(viewer.layers[0].data == data)
    assert viewer.dims.ndim == 2

    data = np.random.random((6, 10, 15))
    viewer.add_image(data)
    assert len(viewer.layers) == 2
    assert np.all(viewer.layers[1].data == data)
    assert viewer.dims.ndim == 3


def test_new_labels_empty():
    """Test adding new labels layer to empty viewer."""
    viewer = ViewerModel()
    viewer._new_labels()
    assert len(viewer.layers) == 1
    assert np.max(viewer.layers[0].data) == 0
    assert viewer.dims.ndim == 2
    # Default shape when no data is present is 512x512
    np.testing.assert_equal(viewer.layers[0].data.shape, (512, 512))


def test_new_labels_image():
    """Test adding new labels layer with image present."""
    viewer = ViewerModel()
    np.random.seed(0)
    data = np.random.random((10, 15))
    viewer.add_image(data)
    viewer._new_labels()
    assert len(viewer.layers) == 2
    assert np.max(viewer.layers[1].data) == 0
    assert viewer.dims.ndim == 2
    np.testing.assert_equal(viewer.layers[1].data.shape, (10, 15))
    np.testing.assert_equal(viewer.layers[1].scale, (1, 1))
    np.testing.assert_equal(viewer.layers[1].translate, (0, 0))


def test_new_labels_scaled_image():
    """Test adding new labels layer with scaled image present."""
    viewer = ViewerModel()
    np.random.seed(0)
    data = np.random.random((10, 15))
    viewer.add_image(data, scale=(3, 3))
    viewer._new_labels()
    assert len(viewer.layers) == 2
    assert np.max(viewer.layers[1].data) == 0
    assert viewer.dims.ndim == 2
    np.testing.assert_equal(viewer.layers[1].data.shape, (10, 15))
    np.testing.assert_equal(viewer.layers[1].scale, (3, 3))
    np.testing.assert_equal(viewer.layers[1].translate, (0, 0))


def test_new_labels_scaled_translated_image():
    """Test adding new labels layer with transformed image present."""
    viewer = ViewerModel()
    np.random.seed(0)
    data = np.random.random((10, 15))
    viewer.add_image(data, scale=(3, 3), translate=(20, -5))
    viewer._new_labels()
    assert len(viewer.layers) == 2
    assert np.max(viewer.layers[1].data) == 0
    assert viewer.dims.ndim == 2
    np.testing.assert_almost_equal(viewer.layers[1].data.shape, (10, 15))
    np.testing.assert_almost_equal(viewer.layers[1].scale, (3, 3))
    np.testing.assert_almost_equal(viewer.layers[1].translate, (20, -5))


def test_new_points():
    """Test adding new points layer."""
    # Add labels to empty viewer
    viewer = ViewerModel()
    viewer.add_points()
    assert len(viewer.layers) == 1
    assert len(viewer.layers[0].data) == 0
    assert viewer.dims.ndim == 2

    # Add points with image already present
    viewer = ViewerModel()
    np.random.seed(0)
    data = np.random.random((10, 15))
    viewer.add_image(data)
    viewer.add_points()
    assert len(viewer.layers) == 2
    assert len(viewer.layers[1].data) == 0
    assert viewer.dims.ndim == 2


def test_new_shapes():
    """Test adding new shapes layer."""
    # Add labels to empty viewer
    viewer = ViewerModel()
    viewer.add_shapes()
    assert len(viewer.layers) == 1
    assert len(viewer.layers[0].data) == 0
    assert viewer.dims.ndim == 2

    # Add points with image already present
    viewer = ViewerModel()
    np.random.seed(0)
    data = np.random.random((10, 15))
    viewer.add_image(data)
    viewer.add_shapes()
    assert len(viewer.layers) == 2
    assert len(viewer.layers[1].data) == 0
    assert viewer.dims.ndim == 2


def test_swappable_dims():
    """Test swapping dims after adding layers."""
    viewer = ViewerModel()
    np.random.seed(0)
    image_data = np.random.random((7, 12, 10, 15))
    image_name = viewer.add_image(image_data).name
    assert np.all(
        viewer.layers[image_name]._data_view == image_data[0, 0, :, :]
    )

    points_data = np.random.randint(6, size=(10, 4))
    viewer.add_points(points_data)

    vectors_data = np.random.randint(6, size=(10, 2, 4))
    viewer.add_vectors(vectors_data)

    labels_data = np.random.randint(20, size=(7, 12, 10, 15))
    labels_name = viewer.add_labels(labels_data).name
    assert np.all(
        viewer.layers[labels_name]._data_raw == labels_data[0, 0, :, :]
    )

    # Swap dims
    viewer.dims.order = [0, 2, 1, 3]
    assert viewer.dims.order == [0, 2, 1, 3]
    assert np.all(
        viewer.layers[image_name]._data_view == image_data[0, :, 0, :]
    )
    assert np.all(
        viewer.layers[labels_name]._data_raw == labels_data[0, :, 0, :]
    )


def test_grid():
    "Test grid_view"
    viewer = ViewerModel()

    np.random.seed(0)
    # Add image
    for i in range(6):
        data = np.random.random((15, 15))
        viewer.add_image(data)
    assert not viewer.grid.enabled
    assert viewer.grid.actual_shape(6) == (1, 1)
    assert viewer.grid.stride == 1
    translations = [layer.translate_grid for layer in viewer.layers]
    expected_translations = np.zeros((6, 2))
    np.testing.assert_allclose(translations, expected_translations)

    # enter grid view
    viewer.grid.enabled = True
    assert viewer.grid.enabled
    assert viewer.grid.actual_shape(6) == (2, 3)
    assert viewer.grid.stride == 1
    translations = [layer.translate_grid for layer in viewer.layers]
    expected_translations = [
        [0, 0],
        [0, 15],
        [0, 30],
        [15, 0],
        [15, 15],
        [15, 30],
    ]
    np.testing.assert_allclose(translations, expected_translations[::-1])

    # return to stack view
    viewer.grid.enabled = False
    assert not viewer.grid.enabled
    assert viewer.grid.actual_shape(6) == (1, 1)
    assert viewer.grid.stride == 1
    translations = [layer.translate_grid for layer in viewer.layers]
    expected_translations = np.zeros((6, 2))
    np.testing.assert_allclose(translations, expected_translations)

    # reenter grid view with new stride
    viewer.grid.stride = -2
    viewer.grid.enabled = True
    assert viewer.grid.enabled
    assert viewer.grid.actual_shape(6) == (2, 2)
    assert viewer.grid.stride == -2
    translations = [layer.translate_grid for layer in viewer.layers]
    expected_translations = [
        [0, 0],
        [0, 0],
        [0, 15],
        [0, 15],
        [15, 0],
        [15, 0],
    ]
    np.testing.assert_allclose(translations, expected_translations)


def test_add_remove_layer_dims_change():
    """Test dims change appropriately when adding and removing layers."""
    np.random.seed(0)
    viewer = ViewerModel()

    # Check ndim starts at 2
    assert viewer.dims.ndim == 2

    # Check ndim increase to 3 when 3D data added
    data = np.random.random((10, 15, 20))
    layer = viewer.add_image(data)
    assert len(viewer.layers) == 1
    assert np.all(viewer.layers[0].data == data)
    assert viewer.dims.ndim == 3

    # Remove layer and check ndim returns to 2
    viewer.layers.remove(layer)
    assert len(viewer.layers) == 0
    assert viewer.dims.ndim == 2


@pytest.mark.parametrize('data', good_layer_data)
def test_add_layer_from_data(data):
    # make sure adding valid layer data calls the proper corresponding add_*
    # method for all layer types
    viewer = ViewerModel()
    viewer._add_layer_from_data(*data)

    # make sure a layer of the correct type got added
    assert len(viewer.layers) == 1
    expected_layer_type = data[2] if len(data) > 2 else 'image'
    assert viewer.layers[0]._type_string == expected_layer_type


def test_add_layer_from_data_raises():
    # make sure that adding invalid data or kwargs raises the right errors
    viewer = ViewerModel()
    # unrecognized layer type raises Value Error
    with pytest.raises(ValueError):
        # 'layer' is not a valid type
        # (even though there is an add_layer method)
        viewer._add_layer_from_data(
            np.random.random((10, 10)), layer_type='layer'
        )

    # even with the correct meta kwargs, the underlying add_* method may raise
    with pytest.raises(ValueError):
        # improper dims for rgb data
        viewer._add_layer_from_data(
            np.random.random((10, 10, 6)), {'rgb': True}
        )

    # using a kwarg in the meta dict that is invalid for the corresponding
    # add_* method raises a TypeError
    with pytest.raises(TypeError):
        viewer._add_layer_from_data(
            np.random.random((10, 2, 2)) * 20,
            {'rgb': True},  # vectors do not have an 'rgb' kwarg
            layer_type='vectors',
        )


def test_naming():
    """Test unique naming in LayerList."""
    viewer = ViewerModel()
    viewer.add_image(np.random.random((10, 10)), name='img')
    viewer.add_image(np.random.random((10, 10)), name='img')

    assert [lay.name for lay in viewer.layers] == ['img', 'img [1]']

    viewer.layers[1].name = 'chg'
    assert [lay.name for lay in viewer.layers] == ['img', 'chg']

    viewer.layers[0].name = 'chg'
    assert [lay.name for lay in viewer.layers] == ['chg [1]', 'chg']


def test_selection():
    """Test only last added is selected."""
    viewer = ViewerModel()
    viewer.add_image(np.random.random((10, 10)))
    assert viewer.layers[0].selected is True

    viewer.add_image(np.random.random((10, 10)))
    assert [lay.selected for lay in viewer.layers] == [False, True]

    viewer.add_image(np.random.random((10, 10)))
    assert [lay.selected for lay in viewer.layers] == [False] * 2 + [True]

    for lay in viewer.layers:
        lay.selected = True
    viewer.add_image(np.random.random((10, 10)))
    assert [lay.selected for lay in viewer.layers] == [False] * 3 + [True]


def test_add_delete_layers():
    """Test adding and deleting layers with different dims."""
    viewer = ViewerModel()
    np.random.seed(0)
    viewer.add_image(np.random.random((5, 5, 10, 15)))
    assert len(viewer.layers) == 1
    assert viewer.dims.ndim == 4
    viewer.add_image(np.random.random((5, 6, 5, 10, 15)))
    assert len(viewer.layers) == 2
    assert viewer.dims.ndim == 5
    viewer.layers.remove_selected()
    assert len(viewer.layers) == 1
    assert viewer.dims.ndim == 4


def test_active_layer():
    """Test active layer is correct as layer selections change."""
    viewer = ViewerModel()
    np.random.seed(0)
    # Check no active layer present
    assert viewer.active_layer is None

    # Check added layer is active
    viewer.add_image(np.random.random((5, 5, 10, 15)))
    assert len(viewer.layers) == 1
    assert viewer.active_layer == viewer.layers[0]

    # Check newly added layer is active
    viewer.add_image(np.random.random((5, 6, 5, 10, 15)))
    assert len(viewer.layers) == 2
    assert viewer.active_layer == viewer.layers[1]

    # Check no active layer after unselecting all
    viewer.layers.unselect_all()
    assert viewer.active_layer is None

    # Check selected layer is active
    viewer.layers[0].selected = True
    assert viewer.active_layer == viewer.layers[0]

    # Check no layer is active if both layers are selected
    viewer.layers[1].selected = True
    assert viewer.active_layer is None


def test_active_layer_status_update():
    """Test status updates from active layer on cursor move."""
    viewer = ViewerModel()
    np.random.seed(0)
    viewer.add_image(np.random.random((5, 5, 10, 15)))
    viewer.add_image(np.random.random((5, 6, 5, 10, 15)))
    assert len(viewer.layers) == 2
    assert viewer.active_layer == viewer.layers[1]

    viewer.cursor.position = [1, 1, 1, 1, 1]
    assert viewer.status == viewer.active_layer.status


def test_sliced_world_extent():
    """Test world extent after adding layers and slicing."""
    np.random.seed(0)
    viewer = ViewerModel()

    # Empty data is taken to be 512 x 512
    np.testing.assert_allclose(viewer._sliced_extent_world[0], (0, 0))
    np.testing.assert_allclose(viewer._sliced_extent_world[1], (511, 511))

    # Add one layer
    viewer.add_image(
        np.random.random((6, 10, 15)), scale=(3, 1, 1), translate=(10, 20, 5)
    )
    np.testing.assert_allclose(viewer.layers.extent.world[0], (10, 20, 5))
    np.testing.assert_allclose(viewer.layers.extent.world[1], (25, 29, 19))
    np.testing.assert_allclose(viewer._sliced_extent_world[0], (20, 5))
    np.testing.assert_allclose(viewer._sliced_extent_world[1], (29, 19))

    # Change displayed dims order
    viewer.dims.order = (1, 2, 0)
    np.testing.assert_allclose(viewer._sliced_extent_world[0], (5, 10))
    np.testing.assert_allclose(viewer._sliced_extent_world[1], (19, 25))


def test_camera():
    """Test camera."""
    viewer = ViewerModel()
    np.random.seed(0)
    data = np.random.random((10, 15, 20))
    viewer.add_image(data)
    assert len(viewer.layers) == 1
    assert np.all(viewer.layers[0].data == data)
    assert viewer.dims.ndim == 3

    assert viewer.dims.ndisplay == 2
    assert viewer.camera.center == (0, 7, 9.5)
    assert viewer.camera.angles == (0, 0, 90)

    viewer.dims.ndisplay = 3
    assert viewer.dims.ndisplay == 3
    assert viewer.camera.center == (4.5, 7, 9.5)
    assert viewer.camera.angles == (0, 0, 90)

    viewer.dims.ndisplay = 2
    assert viewer.dims.ndisplay == 2
    assert viewer.camera.center == (0, 7, 9.5)
<<<<<<< HEAD
    assert viewer.camera.angles == (0, 0, 90)
=======
    assert viewer.camera.angles == (0, 0, 90)


def test_update_scale():
    viewer = ViewerModel()
    np.random.seed(0)
    shape = (10, 15, 20)
    data = np.random.random(shape)
    viewer.add_image(data)
    assert viewer.dims.range == [(0.0, x - 1.0, 1.0) for x in shape]
    scale = (3.0, 2.0, 1.0)
    viewer.layers[0].scale = scale
    assert viewer.dims.range == [
        (0.0, (x - 1) * s, s) for x, s in zip(shape, scale)
    ]
>>>>>>> abdaef5a
<|MERGE_RESOLUTION|>--- conflicted
+++ resolved
@@ -580,9 +580,6 @@
     viewer.dims.ndisplay = 2
     assert viewer.dims.ndisplay == 2
     assert viewer.camera.center == (0, 7, 9.5)
-<<<<<<< HEAD
-    assert viewer.camera.angles == (0, 0, 90)
-=======
     assert viewer.camera.angles == (0, 0, 90)
 
 
@@ -597,5 +594,4 @@
     viewer.layers[0].scale = scale
     assert viewer.dims.range == [
         (0.0, (x - 1) * s, s) for x, s in zip(shape, scale)
-    ]
->>>>>>> abdaef5a
+    ]