from vispy.scene.visuals import Image as ImageNode
<<<<<<< HEAD
from vispy.scene.visuals import Volume as VolumeNode
import numpy as np
from copy import copy
=======
>>>>>>> 825a52f8
from .vispy_base_layer import VispyBaseLayer
from ..layers import Image


class VispyImageLayer(VispyBaseLayer):
    def __init__(self, layer):
        node = ImageNode(None, method='auto')
        super().__init__(layer, node)

        self.layer.events.rendering.connect(
            lambda e: self._on_rendering_change()
        )
        self.layer.events.interpolation.connect(
            lambda e: self._on_interpolation_change()
        )
        self.layer.events.colormap.connect(
            lambda e: self._on_colormap_change()
        )
        self.layer.events.clim.connect(lambda e: self._on_clim_change())
        self.layer.dims.events.display.connect(
            lambda e: self._on_display_change()
        )

        self.reset()

    def _on_display_change(self):
        if self.layer.dims.ndisplay == 2 and type(self.node) == VolumeNode:
            parent = self.node.parent
            order = abs(copy(self.node.order))
            self.node.parent = None

            self.node = ImageNode(None, method='auto')
            self.node.parent = parent
            self.order = order
            self.layer._update_dims()
            self.layer._set_view_slice()
            self.reset()

        elif self.layer.dims.ndisplay == 3 and type(self.node) == ImageNode:
            parent = self.node.parent
            order = abs(copy(self.node.order))
            self.node.parent = None

            self.node = VolumeNode(np.zeros((1, 1, 1)))
            self.node.parent = parent
            self.order = order
            self.layer._update_dims()
            self.layer._set_view_slice()
            self.reset()

    def _on_data_change(self):
        if self.layer.dims.ndisplay == 3:
            self.node.set_data(self.layer._data_view, clim=self.layer.clim)
        else:
            self.node._need_colortransform_update = True
            self.node.set_data(self.layer._data_view)
        self.node.update()

    def _on_interpolation_change(self):
        if self.layer.dims.ndisplay == 2:
            self.node.interpolation = self.layer.interpolation

    def _on_rendering_change(self):
        if self.layer.dims.ndisplay == 3:
            self.node.method = self.layer.rendering

    def _on_colormap_change(self):
        cmap = self.layer.colormap[1]
        if self.layer.dims.ndisplay == 3:
            self.node.view_program['texture2D_LUT'] = (
                cmap.texture_lut() if (hasattr(cmap, 'texture_lut')) else None
            )
        self.node.cmap = cmap

    def _on_clim_change(self):
        if self.layer.dims.ndisplay == 3:
            self.node.set_data(self.layer._data_view, clim=self.layer.clim)
        else:
            self.node.clim = self.layer.clim

    def reset(self):
        self._reset_base()
        self._on_display_change()
        self._on_interpolation_change()
        self._on_rendering_change()
        self._on_colormap_change()
        self._on_clim_change()
        self._on_data_change()<|MERGE_RESOLUTION|>--- conflicted
+++ resolved
@@ -1,10 +1,7 @@
 from vispy.scene.visuals import Image as ImageNode
-<<<<<<< HEAD
 from vispy.scene.visuals import Volume as VolumeNode
 import numpy as np
 from copy import copy
-=======
->>>>>>> 825a52f8
 from .vispy_base_layer import VispyBaseLayer
 from ..layers import Image
 
