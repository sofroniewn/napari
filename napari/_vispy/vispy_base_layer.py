from abc import ABC, abstractmethod
from functools import lru_cache

import numpy as np
from vispy.app import Canvas
from vispy.gloo import gl
from vispy.visuals.transforms import MatrixTransform


class VispyBaseLayer(ABC):
    """Base object for individual layer views

    Meant to be subclassed.

    Parameters
    ----------
    layer : napari.layers.Layer
        Layer model.
    node : vispy.scene.VisualNode
        Central node with which to interact with the visual.

    Attributes
    ----------
    layer : napari.layers.Layer
        Layer model.
    node : vispy.scene.VisualNode
        Central node with which to interact with the visual.
    scale : sequence of float
        Scale factors for the layer visual in the scenecanvas.
    translate : sequence of float
        Translation values for the layer visual in the scenecanvas.
    MAX_TEXTURE_SIZE_2D : int
        Max texture size allowed by the vispy canvas during 2D rendering.
    MAX_TEXTURE_SIZE_3D : int
        Max texture size allowed by the vispy canvas during 2D rendering.

    Extended Summary
    ----------------
    _master_transform : vispy.visuals.transforms.MatrixTransform
        Transform positioning the layer visual inside the scenecanvas.
    """

    def __init__(self, layer, node):
        super().__init__()

        self.layer = layer
        self._array_like = False
        self.node = node

        MAX_TEXTURE_SIZE_2D, MAX_TEXTURE_SIZE_3D = get_max_texture_sizes()
        self.MAX_TEXTURE_SIZE_2D = MAX_TEXTURE_SIZE_2D
        self.MAX_TEXTURE_SIZE_3D = MAX_TEXTURE_SIZE_3D

        self.layer.events.refresh.connect(lambda e: self.node.update())
        self.layer.events.set_data.connect(self._on_data_change)
        self.layer.events.visible.connect(self._on_visible_change)
        self.layer.events.opacity.connect(self._on_opacity_change)
        self.layer.events.blending.connect(self._on_blending_change)
        self.layer.events.scale.connect(self._on_matrix_change)
        self.layer.events.translate.connect(self._on_matrix_change)
        self.layer.events.rotate.connect(self._on_matrix_change)
        self.layer.events.shear.connect(self._on_matrix_change)
        self.layer.events.affine.connect(self._on_matrix_change)
        self.layer.events.loaded.connect(self._on_loaded_change)

    @property
    def _master_transform(self):
        """vispy.visuals.transforms.MatrixTransform:
        Central node's firstmost transform.
        """
        # whenever a new parent is set, the transform is reset
        # to a NullTransform so we reset it here
        if not isinstance(self.node.transform, MatrixTransform):
            self.node.transform = MatrixTransform()

        return self.node.transform

    @property
    def translate(self):
        """sequence of float: Translation values."""
        return self._master_transform.matrix[-1, :]

    @property
    def scale(self):
        """sequence of float: Scale factors."""
        matrix = self._master_transform.matrix[:-1, :-1]
        upper_tri = np.linalg.cholesky(np.dot(matrix.T, matrix)).T
        return np.diag(upper_tri).copy()

    @property
    def order(self):
        """int: Order in which the visual is drawn in the scenegraph.

        Lower values are closer to the viewer.
        """
        return self.node.order

    @order.setter
    def order(self, order):
        self.node.order = order

    @property
<<<<<<< HEAD
    def scale_factor(self):
        """float: Conversion factor from canvas pixels to data coordinates.
        """
        if self.node.canvas is not None:
            transform = self.node.canvas.scene.node_transform(self.node)
            return transform.map([1, 1])[0] - transform.map([0, 0])[0]
        else:
            return 1
=======
    def scale(self):
        """sequence of float: Scale factors."""
        return self._master_transform.scale

    @scale.setter
    def scale(self, scale):
        # Avoid useless update if nothing changed in the displayed dims
        # Note that the master_transform scale is always a 4-vector so pad
        padded_scale = np.pad(
            scale, ((0, 4 - len(scale))), constant_values=1, mode='constant'
        )
        if self.scale is not None and np.all(self.scale == padded_scale):
            return
        self._master_transform.scale = padded_scale

    @property
    def translate(self):
        """sequence of float: Translation values."""
        return self._master_transform.translate

    @translate.setter
    def translate(self, translate):
        # Avoid useless update if nothing changed in the displayed dims
        # Note that the master_transform translate is always a 4-vector so pad
        padded_translate = np.pad(
            translate,
            ((0, 4 - len(translate))),
            constant_values=1,
            mode='constant',
        )
        if self.translate is not None and np.all(
            self.translate == padded_translate
        ):
            return
        self._master_transform.translate = padded_translate
>>>>>>> f4b32c3d

    @abstractmethod
    def _on_data_change(self, event=None):
        raise NotImplementedError()

    def _on_visible_change(self, event=None):
        self.node.visible = self.layer.visible and self.layer.loaded

    def _on_opacity_change(self, event=None):
        self.node.opacity = self.layer.opacity

    def _on_blending_change(self, event=None):
        self.node.set_gl_state(self.layer.blending)
        self.node.update()

    def _on_matrix_change(self, event=None):
        transform = self.layer._transforms.simplified.set_slice(
            self.layer.dims.displayed
<<<<<<< HEAD
        )
=======
        ).scale
        # convert NumPy axis ordering to VisPy axis ordering
        self.scale = scale[::-1]

    def _on_translate_change(self, event=None):
        translate = self.layer._transforms.simplified.set_slice(
            self.layer.dims.displayed
        ).translate
>>>>>>> f4b32c3d
        # convert NumPy axis ordering to VisPy axis ordering
        matrix = transform.linear_matrix[::-1, ::-1]
        translate = transform.translate[::-1]
        # Embed in 4x4 affine matrix
        affine_matrix = np.eye(4)
        affine_matrix[: matrix.shape[0], : matrix.shape[1]] = matrix
        if self._array_like:
            matrix = (
                self.layer._transforms['data2world']
                .set_slice(self.layer.dims.displayed)
                .linear_matrix[::-1, ::-1]
            )
<<<<<<< HEAD
            offset = -matrix.T @ np.ones(matrix.shape[1]) / 2
            translate += offset
        affine_matrix[-1, : len(translate)] = translate
        self._master_transform.matrix = affine_matrix

        self.layer.corner_pixels = self.coordinates_of_canvas_corners()
        self.layer.position = self._transform_position(self._position)
=======
            self.translate = translate[::-1] - scale[::-1] / 2
        else:
            self.translate = translate[::-1]
>>>>>>> f4b32c3d

    def _on_loaded_change(self, event=None):
        self.node.visible = self.layer.visible and self.layer.loaded

<<<<<<< HEAD
    def _transform_position(self, position):
        """Transform cursor position from canvas space (x, y) into image space.

        Parameters
        ----------
        position : 2-tuple
            Cursor position in canvas (x, y).

        Returns
        -------
        coords : tuple
            Coordinates of cursor in image space for displayed dimensions only
        """
        nd = self.layer.dims.ndisplay
        if self.node.canvas is not None:
            transform = self.node.canvas.scene.node_transform(self.node)
            # Map and offset position so that pixel center is at 0
            mapped_position = transform.map(list(position))[:nd]
            if self._array_like:
                matrix = (
                    self.layer._transforms['data2world']
                    .set_slice(self.layer.dims.displayed)
                    .linear_matrix[::-1, ::-1]
                )
                offset = -matrix.T @ np.ones(matrix.shape[1]) / 2
                if len(offset) < nd:
                    offset = np.array([1] * (nd - len(offset)) + list(offset))
                mapped_position += offset
            return tuple(mapped_position[::-1])
        else:
            return (0,) * nd

=======
>>>>>>> f4b32c3d
    def _reset_base(self):
        self._on_visible_change()
        self._on_opacity_change()
        self._on_blending_change()
        self._on_matrix_change()


@lru_cache()
def get_max_texture_sizes():
    """Get maximum texture sizes for 2D and 3D rendering.

    Returns
    -------
    MAX_TEXTURE_SIZE_2D : int or None
        Max texture size allowed by the vispy canvas during 2D rendering.
    MAX_TEXTURE_SIZE_3D : int or None
        Max texture size allowed by the vispy canvas during 2D rendering.
    """
    # A canvas must be created to access gl values
    c = Canvas(show=False)
    try:
        MAX_TEXTURE_SIZE_2D = gl.glGetParameter(gl.GL_MAX_TEXTURE_SIZE)
    finally:
        c.close()
    if MAX_TEXTURE_SIZE_2D == ():
        MAX_TEXTURE_SIZE_2D = None
    # vispy doesn't expose GL_MAX_3D_TEXTURE_SIZE so hard coding
    # MAX_TEXTURE_SIZE_3D = gl.glGetParameter(gl.GL_MAX_3D_TEXTURE_SIZE)
    # if MAX_TEXTURE_SIZE_3D == ():
    #    MAX_TEXTURE_SIZE_3D = None
    MAX_TEXTURE_SIZE_3D = 2048

    return MAX_TEXTURE_SIZE_2D, MAX_TEXTURE_SIZE_3D<|MERGE_RESOLUTION|>--- conflicted
+++ resolved
@@ -99,54 +99,6 @@
     def order(self, order):
         self.node.order = order
 
-    @property
-<<<<<<< HEAD
-    def scale_factor(self):
-        """float: Conversion factor from canvas pixels to data coordinates.
-        """
-        if self.node.canvas is not None:
-            transform = self.node.canvas.scene.node_transform(self.node)
-            return transform.map([1, 1])[0] - transform.map([0, 0])[0]
-        else:
-            return 1
-=======
-    def scale(self):
-        """sequence of float: Scale factors."""
-        return self._master_transform.scale
-
-    @scale.setter
-    def scale(self, scale):
-        # Avoid useless update if nothing changed in the displayed dims
-        # Note that the master_transform scale is always a 4-vector so pad
-        padded_scale = np.pad(
-            scale, ((0, 4 - len(scale))), constant_values=1, mode='constant'
-        )
-        if self.scale is not None and np.all(self.scale == padded_scale):
-            return
-        self._master_transform.scale = padded_scale
-
-    @property
-    def translate(self):
-        """sequence of float: Translation values."""
-        return self._master_transform.translate
-
-    @translate.setter
-    def translate(self, translate):
-        # Avoid useless update if nothing changed in the displayed dims
-        # Note that the master_transform translate is always a 4-vector so pad
-        padded_translate = np.pad(
-            translate,
-            ((0, 4 - len(translate))),
-            constant_values=1,
-            mode='constant',
-        )
-        if self.translate is not None and np.all(
-            self.translate == padded_translate
-        ):
-            return
-        self._master_transform.translate = padded_translate
->>>>>>> f4b32c3d
-
     @abstractmethod
     def _on_data_change(self, event=None):
         raise NotImplementedError()
@@ -164,18 +116,7 @@
     def _on_matrix_change(self, event=None):
         transform = self.layer._transforms.simplified.set_slice(
             self.layer.dims.displayed
-<<<<<<< HEAD
         )
-=======
-        ).scale
-        # convert NumPy axis ordering to VisPy axis ordering
-        self.scale = scale[::-1]
-
-    def _on_translate_change(self, event=None):
-        translate = self.layer._transforms.simplified.set_slice(
-            self.layer.dims.displayed
-        ).translate
->>>>>>> f4b32c3d
         # convert NumPy axis ordering to VisPy axis ordering
         matrix = transform.linear_matrix[::-1, ::-1]
         translate = transform.translate[::-1]
@@ -188,58 +129,14 @@
                 .set_slice(self.layer.dims.displayed)
                 .linear_matrix[::-1, ::-1]
             )
-<<<<<<< HEAD
             offset = -matrix.T @ np.ones(matrix.shape[1]) / 2
             translate += offset
         affine_matrix[-1, : len(translate)] = translate
         self._master_transform.matrix = affine_matrix
 
-        self.layer.corner_pixels = self.coordinates_of_canvas_corners()
-        self.layer.position = self._transform_position(self._position)
-=======
-            self.translate = translate[::-1] - scale[::-1] / 2
-        else:
-            self.translate = translate[::-1]
->>>>>>> f4b32c3d
-
     def _on_loaded_change(self, event=None):
         self.node.visible = self.layer.visible and self.layer.loaded
 
-<<<<<<< HEAD
-    def _transform_position(self, position):
-        """Transform cursor position from canvas space (x, y) into image space.
-
-        Parameters
-        ----------
-        position : 2-tuple
-            Cursor position in canvas (x, y).
-
-        Returns
-        -------
-        coords : tuple
-            Coordinates of cursor in image space for displayed dimensions only
-        """
-        nd = self.layer.dims.ndisplay
-        if self.node.canvas is not None:
-            transform = self.node.canvas.scene.node_transform(self.node)
-            # Map and offset position so that pixel center is at 0
-            mapped_position = transform.map(list(position))[:nd]
-            if self._array_like:
-                matrix = (
-                    self.layer._transforms['data2world']
-                    .set_slice(self.layer.dims.displayed)
-                    .linear_matrix[::-1, ::-1]
-                )
-                offset = -matrix.T @ np.ones(matrix.shape[1]) / 2
-                if len(offset) < nd:
-                    offset = np.array([1] * (nd - len(offset)) + list(offset))
-                mapped_position += offset
-            return tuple(mapped_position[::-1])
-        else:
-            return (0,) * nd
-
-=======
->>>>>>> f4b32c3d
     def _reset_base(self):
         self._on_visible_change()
         self._on_opacity_change()
