import numpy as np
from copy import copy, deepcopy
from contextlib import contextmanager

from ...util.event import Event
from ...util.misc import ensure_iterable
from .._base_layer import Layer
from .._register import add_to_viewer

from ..._vispy.scene.visuals import Mesh, Markers, Compound
from ..._vispy.scene.visuals import Line as VispyLine
from vispy.color import get_color_names

from .view import QtShapesLayer
from .view import QtShapesControls
from ._constants import Mode, Box, BACKSPACE
from .shape_list import ShapeList
from .shape_util import create_box, point_to_lines, slice_by_plane
from .shapes import Rectangle, Ellipse, Line, Path, Polygon


@add_to_viewer
class Shapes(Layer):
    """Shapes layer.

    Parameters
    ----------
    data : np.array | list
        List of np.array of data or np.array. Each element of the list
        (or row of a 3D np.array) corresponds to one shape. If a 2D array is
        passed it corresponds to just a single shape.
    shape_type : string | list
        String of shape shape_type, must be one of "{'line', 'rectangle',
        'ellipse', 'path', 'polygon'}". If a list is supplied it must be the
        same length as the length of `data` and each element will be applied to
        each shape otherwise the same value will be used for all shapes.
    edge_width : float | list
        thickness of lines and edges. If a list is supplied it must be the same
        length as the length of `data` and each element will be applied to each
        shape otherwise the same value will be used for all shapes.
    edge_color : str | tuple | list
        If string can be any color name recognized by vispy or hex value if
        starting with `#`. If array-like must be 1-dimensional array with 3 or
        4 elements. If a list is supplied it must be the same length as
        the length of `data` and each element will be applied to each shape
        otherwise the same value will be used for all shapes.
    face_color : str | tuple | list
        If string can be any color name recognized by vispy or hex value if
        starting with `#`. If array-like must be 1-dimensional array with 3 or
        4 elements. If a list is supplied it must be the same length as
        the length of `data` and each element will be applied to each shape
        otherwise the same value will be used for all shapes.
    opacity : float | list
        Opacity of the shapes, must be between 0 and 1.
    z_index : int | list
        Specifier of z order priority. Shapes with higher z order are displayed
        ontop of others. If a list is supplied it must be the same length as
        the length of `data` and each element will be applied to each shape
        otherwise the same value will be used for all shapes.
    ndims : int, optional
        Dimensions of shape data. Once set cannot be changed. Defaults to 2.
    name : str, keyword-only
        Name of the layer.

    Attributes
    ----------
    data : ShapeList
        Object containing all the shape data.
    edge_width : float
        thickness of lines and edges.
    edge_color : str
        Color of the shape edge.
    face_color : str
        Color of the shape face.
    opacity : float
        Opacity value between 0.0 and 1.0.
    selected_shapes : list
        List of currently selected shapes.
    mode : Mode
        Interactive mode.

    Extended Summary
    ----------
    _mode_history : Mode
        Interactive mode captured on press of <space>.
    _selected_shapes_history : list
        List of currently selected captured on press of <space>.
    _selected_shapes_stored : list
        List of selected previously displayed. Used to prevent rerendering the
        same highlighted shapes when no data has changed.
    _selected_box : None | np.ndarray
        `None` if no shapes are selected, otherwise a 10x2 array of vertices of
        the interaction box. The first 8 points are the corners and midpoints
        of the box. The 9th point is the center of the box, and the last point
        is the location of the rotation handle that can be used to rotate the
        box.
    _hover_shape : None | int
        Index of any shape currently hovered over if any. `None` otherwise.
    _hover_shape_stored : None | int
        Index of any shape previously displayed as hovered over if any. `None`
        otherwise. Used to prevent rerendering the same highlighted shapes when
        no data has changed.
    _hover_vertex : None | int
        Index of any vertex currently hovered over if any. `None` otherwise.
    _hover_vertex_stored : None | int
        Index of any vertex previously displayed as hovered over if any. `None`
        otherwise. Used to prevent rerendering the same highlighted shapes when
        no data has changed.
    _moving_shape : None | int
        Index of any shape currently being moved if any. `None` otherwise.
    _moving_vertex : None | int
        Index of any vertex currently being moved if any. `None` otherwise.
    _drag_start : None | np.ndarray
        If a drag has been started and is in progress then a length 2 array of
        the initial coordinates of the drag. `None` otherwise.
    _drag_box : None | np.ndarray
        If a drag box is being created to select shapes then this is a 2x2
        array of the two extreme corners of the drag. `None` otherwise.
    _drag_box_stored : None | np.ndarray
        If a drag box is being created to select shapes then this is a 2x2
        array of the two extreme corners of the drag that have previously been
        rendered. `None` otherwise. Used to prevent rerendering the same
        drag box when no data has changed.
    _is_moving : bool
        Bool indicating if any shapes are currently being moved.
    _is_selecting : bool
        Bool indicating if a drag box is currently being created in order to
        select shapes.
    _is_creating : bool
        Bool indicating if any shapes are currently being created.
    _fixed_aspect : bool
        Bool indicating if aspect ratio of shapes should be preserved on
        resizing.
    _aspect_ratio : float
        Value of aspect ratio to be preserved if `_fixed_aspect` is `True`.
    _fixed_vertex : None | np.ndarray
        If a scaling or rotation is in progress then a length 2 array of the
        coordinates that are remaining fixed during the move. `None` otherwise.
    _fixed_index : int
        If a scaling or rotation is in progress then the index of the vertex of
        the boudning box that is remaining fixed during the move. `None`
        otherwise.
    _update_properties : bool
        Bool indicating if properties are to allowed to update the selected
        shapes when they are changed. Blocking this prevents circular loops
        when shapes are selected and the properties are changed based on that
        selection
    _clipboard : list
        List of shape objects that are to be used during a copy and paste.
    _colors : list
        List of supported vispy color names.
    _vertex_size : float
        Size of the vertices of the shapes and boudning box in Canvas
        coordinates.
    _rotation_handle_length : float
        Length of the rotation handle of the boudning box in Canvas
        coordinates.
    _highlight_color : list
        Length 3 list of color used to highlight shapes and the interaction
        box.
    _highlight_width : float
        Width of the edges used to highlight shapes.
    """

    _colors = get_color_names()
    _vertex_size = 10
    _rotation_handle_length = 20
    _highlight_color = (0, 0.6, 1)
    _highlight_width = 1.5

    def __init__(self, data, *, shape_type='rectangle', edge_width=1,
                 edge_color='black', face_color='white', opacity=0.7,
                 z_index=0, ndims=2, name=None):

        # Create a compound visual with the following four subvisuals:
        # Markers: corresponding to the vertices of the interaction box or the
        # shapes that are used for highlights.
        # Lines: The lines of the interaction box used for highlights.
        # Mesh: The mesh of the outlines for each shape used for highlights.
        # Mesh: The actual meshes of the shape faces and edges
        visual = Compound([Markers(), VispyLine(), Mesh(), Mesh()])

        super().__init__(visual, name)

        # Freeze refreshes to prevent drawing before the layer is constructed
        with self.freeze_refresh():
            # Add the shape data
<<<<<<< HEAD
            self._input_ndims = ndims
            self.nd_data = {(): ShapeList()}
            self._data = self.nd_data[()]
=======
            self._data = ShapeList()
>>>>>>> fc7caecd
            self.add_shapes(data, shape_type=shape_type, edge_width=edge_width,
                            edge_color=edge_color, face_color=face_color,
                            opacity=opacity, z_index=z_index)

            # The following shape properties are for the new shapes that will
            # be drawn. Each shape has a corresponding property with the
            # value for itself
            if np.isscalar(edge_width):
                self._edge_width = edge_width
            else:
                self._edge_width = 1

            if type(edge_color) is str:
                self._edge_color = edge_color
            else:
                self._edge_color = 'black'

            if type(face_color) is str:
                self._face_color = face_color
            else:
                self._face_color = 'white'
            self._opacity = opacity

            # update flags
            self._need_display_update = False
            self._need_visual_update = False

            self._selected_shapes = []
            self._selected_shapes_stored = []
            self._selected_shapes_history = []
            self._selected_box = None

            self._hover_shape = None
            self._hover_shape_stored = None
            self._hover_vertex = None
            self._hover_vertex_stored = None
            self._moving_shape = None
            self._moving_vertex = None

            self._drag_start = None
            self._fixed_vertex = None
            self._fixed_aspect = False
            self._aspect_ratio = 1
            self._is_moving = False
            self._fixed_index = 0
            self._is_selecting = False
            self._drag_box = None
            self._drag_box_stored = None
            self._is_creating = False
            self._update_properties = True
            self._clipboard = []

            self._mode = Mode.PAN_ZOOM
            self._mode_history = self._mode
            self._status = str(self._mode)
            self._help = 'enter a selection mode to edit shape properties'

            self.events.add(mode=Event,
                            edge_width=Event,
                            edge_color=Event,
                            face_color=Event)

            self._qt_properties = QtShapesLayer(self)
            self._qt_controls = QtShapesControls(self)

            self.events.deselect.connect(lambda x: self._finish_drawing())

    @property
    def data(self):
        """ShapeList: object containing all the shape data
        """
        return self._data

    @data.setter
    def data(self, data):
        if self._data == data:
            return
        self._data = data
        self.events.data()
        self.refresh()

    @property
    def edge_width(self):
        """float: width of edges in px
        """
        return self._edge_width

    @edge_width.setter
    def edge_width(self, edge_width):
        self._edge_width = edge_width
        if self._update_properties:
            index = self.selected_shapes
            for i in index:
                self.data.update_edge_width(i, edge_width)
            self.refresh()
        self.events.edge_width()

    @property
    def edge_color(self):
        """str: color of edges and lines
        """
        return self._edge_color

    @edge_color.setter
    def edge_color(self, edge_color):
        self._edge_color = edge_color
        if self._update_properties:
            index = self.selected_shapes
            for i in index:
                self.data.update_edge_color(i, edge_color)
            self.refresh()
        self.events.edge_color()

    @property
    def face_color(self):
        """str: color of faces
        """
        return self._face_color

    @face_color.setter
    def face_color(self, face_color):
        self._face_color = face_color
        if self._update_properties:
            index = self.selected_shapes
            for i in index:
                self.data.update_face_color(i, face_color)
            self.refresh()
        self.events.face_color()

    @property
    def opacity(self):
        """float: Opacity value between 0.0 and 1.0.
        """
        return self._opacity

    @opacity.setter
    def opacity(self, opacity):
        if not 0.0 <= opacity <= 1.0:
            raise ValueError('opacity must be between 0.0 and 1.0; '
                             f'got {opacity}')

        self._opacity = opacity
        if self._update_properties:
            index = self.selected_shapes
            for i in index:
                self.data.update_opacity(i, opacity)
            self.refresh()
        self.events.opacity()

    @property
    def selected_shapes(self):
        """list: list of currently selected shapes
        """
        return self._selected_shapes

    @selected_shapes.setter
    def selected_shapes(self, selected_shapes):
        self._selected_shapes = selected_shapes
        self._selected_box = self.interaction_box(selected_shapes)

        # Update properties based on selected shapes
        face_colors = list(set([self.data.shapes[i]._face_color_name for i in
                           selected_shapes]))
        if len(face_colors) == 1:
            face_color = face_colors[0]
            with self.block_update_properties():
                self.face_color = face_color

        edge_colors = list(set([self.data.shapes[i]._edge_color_name for i in
                           selected_shapes]))
        if len(edge_colors) == 1:
            edge_color = edge_colors[0]
            with self.block_update_properties():
                self.edge_color = edge_color

        edge_width = list(set([self.data.shapes[i].edge_width for i in
                          selected_shapes]))
        if len(edge_width) == 1:
            edge_width = edge_width[0]
            with self.block_update_properties():
                self.edge_width = edge_width

        opacities = list(set([self.data.shapes[i].opacity for i in
                         selected_shapes]))
        if len(opacities) == 1:
            opacity = opacities[0]
            with self.block_update_properties():
                self.opacity = opacity

    @property
    def mode(self):
        """MODE: Interactive mode. The normal, default mode is PAN_ZOOM, which
        allows for normal interactivity with the canvas.

        The SELECT mode allows for entire shapes to be selected, moved and
        resized.

        The DIRECT mode allows for shapes to be selected and their individual
        vertices to be moved.

        The VERTEX_INSERT and VERTEX_REMOVE modes allow for individual
        vertices either to be added to or removed from shapes that are already
        selected. Note that shapes cannot be selected in this mode.

        The ADD_RECTANGLE, ADD_ELLIPSE, ADD_LINE, ADD_PATH, and ADD_POLYGON
        modes all allow for their corresponding shape type to be added.
        """
        return self._mode

    @mode.setter
    def mode(self, mode):
        if mode == self._mode:
            return
        old_mode = self._mode
        if mode == Mode.PAN_ZOOM:
            self.cursor = 'standard'
            self.interactive = True
            self.help = 'enter a selection mode to edit shape properties'
        elif mode in [Mode.SELECT, Mode.DIRECT]:
            self.cursor = 'pointing'
            self.interactive = False
            self.help = ('hold <space> to pan/zoom, '
                         f'press <{BACKSPACE}> to remove selected')
        elif mode in [Mode.VERTEX_INSERT, Mode.VERTEX_REMOVE]:
            self.cursor = 'cross'
            self.interactive = False
            self.help = 'hold <space> to pan/zoom'
        elif mode in [Mode.ADD_RECTANGLE, Mode.ADD_ELLIPSE, Mode.ADD_LINE]:
            self.cursor = 'cross'
            self.interactive = False
            self.help = 'hold <space> to pan/zoom'
        elif mode in [Mode.ADD_PATH, Mode.ADD_POLYGON]:
            self.cursor = 'cross'
            self.interactive = False
            self.help = ('hold <space> to pan/zoom, '
                         'press <esc> to finish drawing')
        else:
            raise ValueError("Mode not recongnized")

        self.status = str(mode)
        self._mode = mode

        draw_modes = ([Mode.SELECT, Mode.DIRECT, Mode.VERTEX_INSERT,
                      Mode.VERTEX_REMOVE])

        self.events.mode(mode=mode)
        if not (mode in draw_modes and old_mode in draw_modes):
            self._finish_drawing()
        self.refresh()

    @contextmanager
    def block_update_properties(self):
        self._update_properties = False
        yield
        self._update_properties = True

    def _get_shape(self):
        """Determines the shape of the vertex data.
        """
        if len(self.data._vertices) == 0:
            slice_shape = [1, 1]
        else:
            slice_shape = list(np.max(self.data._vertices, axis=0) + 1)

        if len(self.nd_data.keys()) == 1:
            return [1] * (self._input_ndims-2) + slice_shape
        else:
            keys = list(self.nd_data.keys())
            keys.remove(())
            max_val = np.array(keys).max(axis=0)
            return list(max_val) + slice_shape

    @property
    def range(self):
        """list of 3-tuple of int: ranges of data for slicing specifed by
        (min, max, step).
        """
        if len(self.data._vertices) == 0:
            maxs = [1, 1]
            mins = [0, 0]
        else:
            maxs = np.max(self.data._vertices, axis=0) + 1
            mins = np.min(self.data._vertices, axis=0)

        return [(min, max, 1) for min, max in zip(mins, maxs)]

    def add_shapes(self, data, *, shape_type='rectangle', edge_width=1,
                   edge_color='black', face_color='white', opacity=0.7,
                   z_index=0):
        """Add shapes to the current layer.

        Parameters
        ----------
        data : np.array | list
            List of np.array of data or np.array. Each element of the list
            (or row of a 3D np.array) corresponds to one shape. If a 2D array
            is passed it corresponds to just a single shape.
        shape_type : string | list
            String of shape shape_type, must be one of "{'line', 'rectangle',
            'ellipse', 'path', 'polygon'}". If a list is supplied it must be
            the same length as the length of `data` and each element will be
            applied to each shape otherwise the same value will be used for all
            shapes.
        edge_width : float | list
            thickness of lines and edges. If a list is supplied it must be the
            same length as the length of `data` and each element will be
            applied to each shape otherwise the same value will be used for all
            shapes.
        edge_color : str | tuple | list
            If string can be any color name recognized by vispy or hex value if
            starting with `#`. If array-like must be 1-dimensional array with 3
            or 4 elements. If a list is supplied it must be the same length as
            the length of `data` and each element will be applied to each shape
            otherwise the same value will be used for all shapes.
        face_color : str | tuple | list
            If string can be any color name recognized by vispy or hex value if
            starting with `#`. If array-like must be 1-dimensional array with 3
            or 4 elements. If a list is supplied it must be the same length as
            the length of `data` and each element will be applied to each shape
            otherwise the same value will be used for all shapes.
        opacity : float | list
            Opacity of the shapes, must be between 0 and 1.
        z_index : int | list
            Specifier of z order priority. Shapes with higher z order are
            displayed ontop of others. If a list is supplied it must be the
            same length as the length of `data` and each element will be
            applied to each shape otherwise the same value will be used for all
            shapes.
        """
        if len(data) == 0:
            return

        if np.array(data[0]).ndim == 1:
            # If a single array for a shape has been passed turn into list
            data = [data]

        # Turn input arguments into iterables
        shape_types = ensure_iterable(shape_type)
        edge_widths = ensure_iterable(edge_width)
        opacities = ensure_iterable(opacity)
        z_indices = ensure_iterable(z_index)
        edge_colors = ensure_iterable(edge_color, color=True)
        face_colors = ensure_iterable(face_color, color=True)

        for d, st, ew, ec, fc, o, z, in zip(data, shape_types, edge_widths,
                                            edge_colors, face_colors,
                                            opacities, z_indices):
            shape_cls = self.data._types[st]

            # Slice data by 2D plane.
            key, data_2D = slice_by_plane(d)
            if key is not False:
                shape = shape_cls(data_2D, edge_width=ew, edge_color=ec,
                                  face_color=fc, opacity=o, z_index=z)
                # If data is being drawn in gui it will already be 2D and so
                # should just be added to the current ShapeList
                if key == ():
                    self.data.add(shape)
                elif key in self.nd_data:
                    self.nd_data[key].add(shape)
                else:
                    self.nd_data[key] = ShapeList()
                    self.nd_data[key].add(shape)

    def _set_view_slice(self):
        """Set the view given the slicing indices."""
        with self.freeze_refresh():
            if len(self.indices) == 2:
                self.data = self.nd_data[()]
            else:
                key = self.indices[:-2]
                if key not in self.nd_data:
                    self.nd_data[key] = ShapeList()
                if not self.data == self.nd_data[key]:
                    self.data = self.nd_data[key]
                    self._finish_drawing()

        z_order = self.data._mesh.triangles_z_order
        faces = self.data._mesh.triangles[z_order]
        colors = self.data._mesh.triangles_colors[z_order]
        vertices = self.data._mesh.vertices[:, ::-1]
        if len(faces) == 0:
            self._node._subvisuals[3].set_data(vertices=None, faces=None)
        else:
            self._node._subvisuals[3].set_data(vertices=vertices, faces=faces,
                                               face_colors=colors)
        self._need_visual_update = True
        self._set_highlight(force=True)
        self._update()

    def interaction_box(self, index):
        """Create the interaction box around a shape or list of shapes.
        If a single index is passed then the boudning box will be inherited
        from that shapes interaction box. If list of indices is passed it will
        be computed directly.

        Parameters
        ----------
        index : int | list
            Index of a single shape, or a list of shapes around which to
            construct the interaction box

        Returns
        ----------
        box : np.ndarray
            10x2 array of vertices of the interaction box. The first 8 points
            are the corners and midpoints of the box in clockwise order
            starting in the upper-left corner. The 9th point is the center of
            the box, and the last point is the location of the rotation handle
            that can be used to rotate the box
        """
        if isinstance(index, (list, np.ndarray)):
            if len(index) == 0:
                box = None
            elif len(index) == 1:
                box = copy(self.data.shapes[index[0]]._box)
            else:
                indices = np.isin(self.data._index, index)
                box = create_box(self.data._vertices[indices])
        else:
            box = copy(self.data.shapes[index]._box)

        if box is not None:
            rot = box[Box.TOP_CENTER]
            length_box = np.linalg.norm(box[Box.BOTTOM_LEFT] -
                                        box[Box.TOP_LEFT])
            if length_box > 0:
                r = self._rotation_handle_length * self.scale_factor
                rot = rot-r*(box[Box.BOTTOM_LEFT] -
                             box[Box.TOP_LEFT])/length_box
            box = np.append(box, [rot], axis=0)

        return box

    def _outline_shapes(self):
        """Finds outlines of any selected shapes including any shape hovered
        over

        Returns
        ----------
        vertices : None | np.ndarray
            Nx2 array of any vertices of outline or None
        triangles : None | np.ndarray
            Mx3 array of any indices of vertices for triangles of outline or
            None
        """
        if self._hover_shape is not None or len(self.selected_shapes) > 0:
            if len(self.selected_shapes) > 0:
                index = copy(self.selected_shapes)
                if self._hover_shape is not None:
                    if self._hover_shape in index:
                        pass
                    else:
                        index.append(self._hover_shape)
                index.sort()
            else:
                index = self._hover_shape

            centers, offsets, triangles = self.data.outline(index)
            vertices = centers + (self.scale_factor * self._highlight_width *
                                  offsets)
            vertices = vertices[:, ::-1]
        else:
            vertices = None
            triangles = None

        return vertices, triangles

    def _compute_vertices_and_box(self):
        """Compute the location and properties of the vertices and box that
        need to get rendered

        Returns
        ----------
        vertices : np.ndarray
            Nx2 array of any vertices to be rendered as Markers
        face_color : str
            String of the face color of the Markers
        edge_color : str
            String of the edge color of the Markers and Line for the box
        pos : np.ndarray
            Nx2 array of vertices of the box that will be rendered using a
            Vispy Line
        width : float
            Width of the box edge
        """
        if len(self.selected_shapes) > 0:
            if self.mode == Mode.SELECT:
                # If in select mode just show the interaction boudning box
                # including its vertices and the rotation handle
                box = self._selected_box[Box.WITH_HANDLE]
                if self._hover_shape is None:
                    face_color = 'white'
                elif self._hover_vertex is None:
                    face_color = 'white'
                else:
                    face_color = self._highlight_color
                edge_color = self._highlight_color
                vertices = box[:, ::-1]
                # Use a subset of the vertices of the interaction_box to plot
                # the line around the edge
                pos = box[Box.LINE_HANDLE][:, ::-1]
                width = 1.5
            elif self.mode in ([Mode.DIRECT, Mode.ADD_PATH, Mode.ADD_POLYGON,
                                Mode.ADD_RECTANGLE, Mode.ADD_ELLIPSE,
                                Mode.ADD_LINE, Mode.VERTEX_INSERT,
                                Mode.VERTEX_REMOVE]):
                # If in one of these mode show the vertices of the shape itself
                inds = np.isin(self.data._index, self.selected_shapes)
                vertices = self.data._vertices[inds][:, ::-1]
                # If currently adding path don't show box over last vertex
                if self.mode == Mode.ADD_PATH:
                    vertices = vertices[:-1]

                if self._hover_shape is None:
                    face_color = 'white'
                elif self._hover_vertex is None:
                    face_color = 'white'
                else:
                    face_color = self._highlight_color
                edge_color = self._highlight_color
                pos = None
                width = 0
            else:
                # Otherwise show nothing
                vertices = np.empty((0, 2))
                face_color = 'white'
                edge_color = 'white'
                pos = None
                width = 0
        elif self._is_selecting:
            # If currently dragging a selection box just show an outline of
            # that box
            vertices = np.empty((0, 2))
            edge_color = self._highlight_color
            face_color = 'white'
            box = create_box(self._drag_box)
            width = 1.5
            # Use a subset of the vertices of the interaction_box to plot
            # the line around the edge
            pos = box[Box.LINE][:, ::-1]
        else:
            # Otherwise show nothing
            vertices = np.empty((0, 2))
            face_color = 'white'
            edge_color = 'white'
            pos = None
            width = 0

        return vertices, face_color, edge_color, pos, width

    def _set_highlight(self, force=False):
        """Render highlights of shapes including boundaries, vertices,
        interaction boxes, and the drag selection box when appropriate

        Parameters
        ----------
        force : bool
            Bool that forces a redraw to occur when `True`
        """
        # Check if any shape or vertex ids have changed since last call
        if (self.selected_shapes == self._selected_shapes_stored and
                self._hover_shape == self._hover_shape_stored and
                self._hover_vertex == self._hover_vertex_stored and
                np.all(self._drag_box == self._drag_box_stored)) and not force:
            return
        self._selected_shapes_stored = copy(self.selected_shapes)
        self._hover_shape_stored = copy(self._hover_shape)
        self._hover_vertex_stored = copy(self._hover_vertex)
        self._drag_box_stored = copy(self._drag_box)

        # Compute the vertices and faces of any shape outlines
        vertices, faces = self._outline_shapes()
        self._node._subvisuals[2].set_data(vertices=vertices, faces=faces,
                                           color=self._highlight_color)

        # Compute the location and properties of the vertices and box that
        # need to get rendered
        (vertices, face_color, edge_color, pos,
            width) = self._compute_vertices_and_box()
        self._node._subvisuals[0].set_data(vertices, size=self._vertex_size,
                                           face_color=face_color,
                                           edge_color=edge_color,
                                           edge_width=1.5, symbol='square',
                                           scaling=False)
        self._node._subvisuals[1].set_data(pos=pos, color=edge_color,
                                           width=width)

    def _finish_drawing(self):
        """Reset properties used in shape drawing so new shapes can be drawn.
        """
        index = copy(self._moving_shape)
        self._is_moving = False
        self.selected_shapes = []
        self._drag_start = None
        self._drag_box = None
        self._is_selecting = False
        self._fixed_vertex = None
        self._moving_shape = None
        self._moving_vertex = None
        self._hover_shape = None
        self._hover_vertex = None
        if self._is_creating is True and self.mode == Mode.ADD_PATH:
            vertices = self.data._vertices[self.data._index == index]
            if len(vertices) <= 2:
                self.data.remove(index)
            else:
                self.data.edit(index, vertices[:-1])
        if self._is_creating is True and self.mode == Mode.ADD_POLYGON:
            vertices = self.data._vertices[self.data._index == index]
            if len(vertices) <= 2:
                self.data.remove(index)
        self._is_creating = False
        self.refresh()

    def remove_selected(self):
        """Remove any selected shapes.
        """
        to_remove = sorted(self.selected_shapes, reverse=True)
        for index in to_remove:
            self.data.remove(index)
        self.selected_shapes = []
        shape, vertex = self._shape_at(self.coordinates[-2:])
        self._hover_shape = shape
        self._hover_vertex = vertex
        self.status = self.get_message(self.coordinates[-2:], shape, vertex)
        self.refresh()

    def _rotate_box(self, angle, center=[0, 0]):
        """Perfrom a rotation on the selected box.

        Parameters
        ----------
        angle : float
            angle specifying rotation of shapes in degrees.
        center : list
            coordinates of center of rotation.
        """
        theta = np.radians(angle)
        transform = np.array([[np.cos(theta), np.sin(theta)],
                             [-np.sin(theta), np.cos(theta)]])
        box = self._selected_box - center
        self._selected_box = box @ transform.T + center

    def _scale_box(self, scale, center=[0, 0]):
        """Perfrom a scaling on the selected box.

        Parameters
        ----------
        scale : float, list
            scalar or list specifying rescaling of shape.
        center : list
            coordinates of center of rotation.
        """
        if not isinstance(scale, (list, np.ndarray)):
            scale = [scale, scale]
        box = self._selected_box - center
        box = np.array(box*scale)
        if not np.all(box[Box.TOP_CENTER] == box[Box.HANDLE]):
            r = self._rotation_handle_length * self.scale_factor
            handle_vec = box[Box.HANDLE] - box[Box.TOP_CENTER]
            cur_len = np.linalg.norm(handle_vec)
            box[Box.HANDLE] = box[Box.TOP_CENTER] + r * handle_vec/cur_len
        self._selected_box = box + center

    def _transform_box(self, transform, center=[0, 0]):
        """Perfrom a linear transformation on the selected box.

        Parameters
        ----------
        transform : np.ndarray
            2x2 array specifying linear transform.
        center : list
            coordinates of center of rotation.
        """
        box = self._selected_box - center
        box = box @ transform.T
        if not np.all(box[Box.TOP_CENTER] == box[Box.HANDLE]):
            r = self._rotation_handle_length * self.scale_factor
            handle_vec = box[Box.HANDLE] - box[Box.TOP_CENTER]
            cur_len = np.linalg.norm(handle_vec)
            box[Box.HANDLE] = box[Box.TOP_CENTER] + r * handle_vec/cur_len
        self._selected_box = box + center

    def _shape_at(self, coord):
        """Determines if any shape at given coord by looking inside triangle
        meshes.

        Parameters
        ----------
        coord : sequence of float
            Image coordinates to check if any shapes are at.

        Returns
        ----------
        shape : int | None
            Index of shape if any that is at the coordinates. Returns `None`
            if no shape is found.
        vertex : int | None
            Index of vertex if any that is at the coordinates. Returns `None`
            if no vertex is found.
        """
        # Check selected shapes
        if len(self.selected_shapes) > 0:
            if self.mode == Mode.SELECT:
                # Check if inside vertex of interaction box or rotation handle
                box = self._selected_box[Box.WITH_HANDLE]
                distances = abs(box - coord[:2])

                # Get the vertex sizes
                sizes = self._vertex_size * self.scale_factor / 2

                # Check if any matching vertices
                matches = np.all(distances <= sizes, axis=1).nonzero()
                if len(matches[0]) > 0:
                    return self.selected_shapes[0], matches[0][-1]
            elif self.mode in ([Mode.DIRECT, Mode.VERTEX_INSERT,
                                Mode.VERTEX_REMOVE]):
                # Check if inside vertex of shape
                inds = np.isin(self.data._index, self.selected_shapes)
                vertices = self.data._vertices[inds]
                distances = abs(vertices - coord[:2])

                # Get the vertex sizes
                sizes = self._vertex_size * self.scale_factor / 2

                # Check if any matching vertices
                matches = np.all(distances <= sizes, axis=1).nonzero()[0]
                if len(matches) > 0:
                    index = inds.nonzero()[0][matches[-1]]
                    shape = self.data._index[index]
                    _, idx = np.unique(self.data._index, return_index=True)
                    return shape, index - idx[shape]

        # Check if mouse inside shape
        shape = self.data.inside(coord)
        return shape, None

    def get_message(self, coord, shape, vertex):
        """Generates a string based on the coordinates and information about
        what shapes are hovered over

        Parameters
        ----------
        coord : sequence of int
            Position of mouse cursor in image coordinates.
        shape : int | None
            Index of shape if any to be highlighted.
        vertex : int | None
            Index of vertex if any to be highlighted.
        Returns
        ----------
        msg : string
            String containing a message that can be used as a status update.
        """
        int_coord = np.round(coord).astype(int)
        msg = f'{int_coord}, {self.name}'
        if shape is not None:
            msg = msg + ', shape ' + str(shape)
            if vertex is not None:
                msg = msg + ', vertex ' + str(vertex)
        return msg

    def move_to_front(self):
        """Moves selected objects to be displayed in front of all others.
        """
        if len(self.selected_shapes) == 0:
            return
        new_z_index = max(self.data._z_index) + 1
        for index in self.selected_shapes:
            self.data.update_z_index(index, new_z_index)
        self.refresh()

    def move_to_back(self):
        """Moves selected objects to be displayed behind all others.
        """
        if len(self.selected_shapes) == 0:
            return
        new_z_index = min(self.data._z_index) - 1
        for index in self.selected_shapes:
            self.data.update_z_index(index, new_z_index)
        self.refresh()

    def _copy_shapes(self):
        """Copy selected shapes to clipboard.
        """
        self._clipboard = ([deepcopy(self.data.shapes[i]) for i in
                           self._selected_shapes])

    def _paste_shapes(self):
        """Paste any shapes from clipboard and then selects them.
        """
        cur_shapes = len(self.data.shapes)
        for s in self._clipboard:
            self.data.add(s)
        self.selected_shapes = list(range(cur_shapes,
                                    cur_shapes+len(self._clipboard)))
        self.move_to_front()
        self._copy_shapes()

    def _move(self, coord):
        """Moves object at given mouse position and set of indices.

        Parameters
        ----------
        coord : sequence of two int
            Position of mouse cursor in image coordinates.
        """
        vertex = self._moving_vertex
        if self.mode in ([Mode.SELECT, Mode.ADD_RECTANGLE, Mode.ADD_ELLIPSE,
                         Mode.ADD_LINE]):
            if len(self.selected_shapes) > 0:
                self._is_moving = True
                if vertex is None:
                    # Check where dragging box from to move whole object
                    if self._drag_start is None:
                        center = self._selected_box[Box.CENTER]
                        self._drag_start = coord - center
                    center = self._selected_box[Box.CENTER]
                    shift = coord - center - self._drag_start
                    for index in self.selected_shapes:
                        self.data.shift(index, shift)
                    self._selected_box = self._selected_box + shift
                    self.refresh()
                elif vertex < Box.LEN:
                    # Corner / edge vertex is being dragged so resize object
                    box = self._selected_box
                    if self._fixed_vertex is None:
                        self._fixed_index = (vertex+4) % Box.LEN
                        self._fixed_vertex = box[self._fixed_index]

                    size = (box[(self._fixed_index+4) % Box.LEN] -
                            box[self._fixed_index])
                    offset = box[Box.HANDLE] - box[Box.CENTER]
                    offset = offset/np.linalg.norm(offset)
                    offset_perp = np.array([offset[1], -offset[0]])

                    fixed = self._fixed_vertex
                    new = copy(coord)

                    if self._fixed_aspect and self._fixed_index % 2 == 0:
                        if (new - fixed)[0] == 0:
                            ratio = 1
                        else:
                            ratio = abs((new - fixed)[1]/(new - fixed)[0])
                        if ratio > self._aspect_ratio:
                            r = self._aspect_ratio/ratio
                            new[1] = fixed[1]+(new[1]-fixed[1])*r
                        else:
                            r = ratio/self._aspect_ratio
                            new[0] = fixed[0]+(new[0]-fixed[0])*r

                    if size @ offset == 0:
                        dist = 1
                    else:
                        dist = ((new - fixed) @ offset) / (size @ offset)

                    if size @ offset_perp == 0:
                        dist_perp = 1
                    else:
                        dist_perp = (((new - fixed) @ offset_perp) /
                                     (size @ offset_perp))

                    if self._fixed_index % 2 == 0:
                        # corner selected
                        scale = np.array([dist_perp, dist])
                    elif self._fixed_index % 4 == 3:
                        # top selected
                        scale = np.array([1, dist])
                    else:
                        # side selected
                        scale = np.array([dist_perp, 1])

                    # prevent box from shrinking below a threshold size
                    threshold = self._vertex_size * self.scale_factor / 8
                    scale[abs(scale*size[[1, 0]]) < threshold] = 1

                    # check orientation of box
                    angle = -np.arctan2(offset[0], -offset[1])
                    c, s = np.cos(angle), np.sin(angle)
                    if angle == 0:
                        for index in self.selected_shapes:
                            self.data.scale(index, scale,
                                            center=self._fixed_vertex)
                        self._scale_box(scale, center=self._fixed_vertex)
                    else:
                        rotation = np.array([[c, s], [-s, c]])
                        scale_mat = np.array([[scale[0], 0], [0, scale[1]]])
                        inv_rot = np.array([[c, -s], [s, c]])
                        transform = rotation @ scale_mat @ inv_rot
                        for index in self.selected_shapes:
                            self.data.shift(index, -self._fixed_vertex)
                            self.data.transform(index, transform)
                            self.data.shift(index, self._fixed_vertex)
                        self._transform_box(transform,
                                            center=self._fixed_vertex)
                    self.refresh()
                elif vertex == 8:
                    # Rotation handle is being dragged so rotate object
                    handle = self._selected_box[Box.HANDLE]
                    if self._drag_start is None:
                        self._fixed_vertex = self._selected_box[Box.CENTER]
                        offset = handle - self._fixed_vertex
                        self._drag_start = -np.degrees(np.arctan2(offset[0],
                                                       -offset[1]))

                    new_offset = coord - self._fixed_vertex
                    new_angle = -np.degrees(np.arctan2(new_offset[0],
                                            -new_offset[1]))
                    fixed_offset = handle - self._fixed_vertex
                    fixed_angle = -np.degrees(np.arctan2(fixed_offset[0],
                                              -fixed_offset[1]))

                    if np.linalg.norm(new_offset) < 1:
                        angle = 0
                    elif self._fixed_aspect:
                        angle = np.round(new_angle / 45) * 45 - fixed_angle
                    else:
                        angle = new_angle - fixed_angle

                    for index in self.selected_shapes:
                        self.data.rotate(index, angle,
                                         center=self._fixed_vertex)
                    self._rotate_box(angle, center=self._fixed_vertex)
                    self.refresh()
            else:
                self._is_selecting = True
                if self._drag_start is None:
                    self._drag_start = coord
                self._drag_box = np.array([self._drag_start, coord])
                self._set_highlight()
        elif self.mode in [Mode.DIRECT, Mode.ADD_PATH, Mode.ADD_POLYGON]:
            if len(self.selected_shapes) > 0:
                if vertex is not None:
                    self._is_moving = True
                    index = self._moving_shape
                    shape_type = type(self.data.shapes[index])
                    if shape_type == Ellipse:
                        # DIRECT vertex moving of ellipse not implemented
                        pass
                    else:
                        if shape_type == Rectangle:
                            new_type = Polygon
                        else:
                            new_type = None
                        indices = self.data._index == index
                        vertices = self.data._vertices[indices]
                        vertices[vertex] = coord
                        self.data.edit(index, vertices, new_type=new_type)
                        shapes = self.selected_shapes
                        self._selected_box = self.interaction_box(shapes)
                        self.refresh()
            else:
                self._is_selecting = True
                if self._drag_start is None:
                    self._drag_start = coord
                self._drag_box = np.array([self._drag_start, coord])
                self._set_highlight()
        elif self.mode in [Mode.VERTEX_INSERT, Mode.VERTEX_REMOVE]:
            if len(self.selected_shapes) > 0:
                pass
            else:
                self._is_selecting = True
                if self._drag_start is None:
                    self._drag_start = coord
                self._drag_box = np.array([self._drag_start, coord])
                self._set_highlight()

    def to_xml_list(self, shape_type=None):
        """Convert the shapes to a list of xml elements according to the svg
        specification. Z ordering of the shapes will be taken into account.

        Parameters
        ----------
        shape_type : {'line', 'rectangle', 'ellipse', 'path', 'polygon'},
            optional
            String of which shape types should to be included in the xml.

        Returns
        ----------
        xml : list
            List of xml elements defining each shape according to the
            svg specification
        """
        return self.data.to_xml_list(shape_type=shape_type)

    def on_mouse_press(self, event):
        """Called whenever mouse pressed in canvas. Converts the `event.pos`
        from canvas coordinates to `self.coordinates` in image coordinates.

        Parameters
        ----------
        event : Event
            Vispy event
        """
        if event.pos is None:
            return
        self.coordinates = event.pos
        coord = self.coordinates[-2:]
        shift = 'Shift' in event.modifiers

        if self.mode == Mode.PAN_ZOOM:
            # If in pan/zoom mode do nothing
            pass
        elif self.mode in [Mode.SELECT, Mode.DIRECT]:
            if not self._is_moving and not self._is_selecting:
                shape, vertex = self._shape_at(coord)
                self._moving_shape = shape
                self._moving_vertex = vertex
                if vertex is None:
                    if shift and shape is not None:
                        if shape in self.selected_shapes:
                            self.selected_shapes.remove(shape)
                            shapes = self.selected_shapes
                            self._selected_box = self.interaction_box(shapes)
                        else:
                            self.selected_shapes.append(shape)
                            shapes = self.selected_shapes
                            self._selected_box = self.interaction_box(shapes)
                    elif shape is not None:
                        if shape not in self.selected_shapes:
                            self.selected_shapes = [shape]
                    else:
                        self.selected_shapes = []
                self._set_highlight()
                self.status = self.get_message(coord, shape, vertex)
        elif self.mode in ([Mode.ADD_RECTANGLE, Mode.ADD_ELLIPSE,
                            Mode.ADD_LINE]):
            # Start drawing a rectangle / ellipse / line
            size = self._vertex_size * self.scale_factor / 4
            new_z_index = max(self.data._z_index, default=-1) + 1
            if self.mode == Mode.ADD_RECTANGLE:
                data = np.array([coord, coord+size])
                shape_type = 'rectangle'
            elif self.mode == Mode.ADD_ELLIPSE:
                data = np.array([coord+size / 2, [size, size]])
                shape_type = 'ellipse'
            elif self.mode == Mode.ADD_LINE:
                data = np.array([coord, coord+size])
                shape_type = 'line'
            self.add_shapes(data, shape_type=shape_type,
                            edge_width=self.edge_width,
                            edge_color=self.edge_color,
                            face_color=self.face_color,
                            opacity=self.opacity, z_index=new_z_index)
            self.selected_shapes = [len(self.data.shapes)-1]
            ind = 4
            self._moving_shape = self.selected_shapes[0]
            self._moving_vertex = ind
            self._hover_shape = self.selected_shapes[0]
            self._hover_vertex = ind
            self._is_creating = True
            self._set_highlight()
            self.refresh()
        elif self.mode in [Mode.ADD_PATH, Mode.ADD_POLYGON]:
            if self._is_creating is False:
                # Start drawing a path
                data = np.array([coord, coord])
                new_z_index = max(self.data._z_index, default=-1) + 1
                self.add_shapes(data, shape_type='path',
                                edge_width=self.edge_width,
                                edge_color=self.edge_color,
                                face_color=self.face_color,
                                opacity=self.opacity,
                                z_index=new_z_index)
                self.selected_shapes = [len(self.data.shapes)-1]
                ind = 1
                self._moving_shape = self.selected_shapes[0]
                self._moving_vertex = ind
                self._hover_shape = self.selected_shapes[0]
                self._hover_vertex = ind
                self._is_creating = True
                self._set_highlight()
            else:
                # Add to an existing path or polygon
                index = self._moving_shape
                if self.mode == Mode.ADD_POLYGON:
                    new_type = Polygon
                else:
                    new_type = None
                vertices = self.data._vertices[self.data._index == index]
                vertices = np.concatenate((vertices, [coord]),  axis=0)
                # Change the selected vertex
                self._moving_vertex = self._moving_vertex + 1
                self._hover_vertex = self._hover_vertex + 1
                self.data.edit(index, vertices, new_type=new_type)
                self._selected_box = self.interaction_box(self.selected_shapes)
            self.status = self.get_message(coord, self._hover_shape,
                                           self._hover_vertex)
        elif self.mode == Mode.VERTEX_INSERT:
            if len(self.selected_shapes) == 0:
                # If none selected return immediately
                return

            all_lines = np.empty((0, 2, 2))
            all_lines_shape = np.empty((0, 2), dtype=int)
            for index in self.selected_shapes:
                shape_type = type(self.data.shapes[index])
                if shape_type == Ellipse:
                    # Adding vertex to ellipse not implemented
                    pass
                else:
                    vertices = self.data._vertices[self.data._index == index]
                    # Find which edge new vertex should inserted along
                    closed = shape_type != Path
                    n = len(vertices)
                    if closed:
                        lines = np.array([[vertices[i],
                                         vertices[(i+1) % n]] for i in
                                         range(n)])
                    else:
                        lines = np.array([[vertices[i], vertices[i+1]] for i in
                                         range(n-1)])
                    all_lines = np.append(all_lines, lines, axis=0)
                    indices = np.array([np.repeat(index, len(lines)),
                                       list(range(len(lines)))]).T
                    all_lines_shape = np.append(all_lines_shape, indices,
                                                axis=0)
            if len(all_lines) == 0:
                # No appropriate shapes found
                return
            ind, loc = point_to_lines(coord, all_lines)
            index = all_lines_shape[ind][0]
            ind = all_lines_shape[ind][1]+1
            shape_type = type(self.data.shapes[index])
            if shape_type == Line:
                # Adding vertex to line turns it into a path
                new_type = Path
            elif shape_type == Rectangle:
                # Adding vertex to rectangle turns it into a polygon
                new_type = Polygon
            else:
                new_type = None
            closed = shape_type != Path
            vertices = self.data._vertices[self.data._index == index]
            if closed is not True:
                if int(ind) == 1 and loc < 0:
                    ind = 0
                elif int(ind) == len(vertices)-1 and loc > 1:
                    ind = ind + 1

            vertices = np.insert(vertices, ind, [coord], axis=0)
            with self.freeze_refresh():
                self.data.edit(index, vertices, new_type=new_type)
                self._selected_box = self.interaction_box(self.selected_shapes)
            shape, vertex = self._shape_at(coord)
            self._hover_shape = shape
            self._hover_vertex = vertex
            self.refresh()
            self.status = self.get_message(coord, shape, vertex)
        elif self.mode == Mode.VERTEX_REMOVE:
            shape, vertex = self._shape_at(coord)
            if vertex is not None:
                # have clicked on a current vertex so remove
                index = shape
                shape_type = type(self.data.shapes[index])
                if shape_type == Ellipse:
                    # Removing vertex from ellipse not implemented
                    return
                vertices = self.data._vertices[self.data._index == index]
                if len(vertices) <= 2:
                    # If only 2 vertices present, remove whole shape
                    with self.freeze_refresh():
                        if index in self.selected_shapes:
                            self.selected_shapes.remove(index)
                        self.data.remove(index)
                        shapes = self.selected_shapes
                        self._selected_box = self.interaction_box(shapes)
                elif shape_type == Polygon and len(vertices) == 3:
                    # If only 3 vertices of a polygon present remove
                    with self.freeze_refresh():
                        if index in self.selected_shapes:
                            self.selected_shapes.remove(index)
                        self.data.remove(index)
                        shapes = self.selected_shapes
                        self._selected_box = self.interaction_box(shapes)
                else:
                    if shape_type == Rectangle:
                        # Deleting vertex from a rectangle creates a polygon
                        new_type = Polygon
                    else:
                        new_type = None
                    # Remove clicked on vertex
                    vertices = np.delete(vertices, vertex, axis=0)
                    with self.freeze_refresh():
                        self.data.edit(index, vertices, new_type=new_type)
                        shapes = self.selected_shapes
                        self._selected_box = self.interaction_box(shapes)
                shape, vertex = self._shape_at(coord)
                self._hover_shape = shape
                self._hover_vertex = vertex
                self.refresh()
                self.status = self.get_message(coord, shape, vertex)
        else:
            raise ValueError("Mode not recongnized")

    def on_mouse_move(self, event):
        """Called whenever mouse moves over canvas. Converts the `event.pos`
        from canvas coordinates to `self.coordinates` in image coordinates.

        Parameters
        ----------
        event : Event
            Vispy event
        """
        if event.pos is None:
            return
        self.coordinates = event.pos
        coord = self.coordinates[-2:]

        if self.mode == Mode.PAN_ZOOM:
            # If in pan/zoom mode just look at coord all
            shape, vertex = self._shape_at(coord)
        elif self.mode == Mode.SELECT:
            if event.is_dragging:
                # Drag any selected shapes
                self._move(coord)
            elif self._is_moving:
                pass
            elif self._is_selecting:
                pass
            else:
                # Highlight boxes if hover over any
                self._hover_shape, self._hover_vertex = self._shape_at(coord)
                self._set_highlight()
            shape = self._hover_shape
            vertex = self._hover_vertex
        elif self.mode == Mode.DIRECT:
            if event.is_dragging:
                # Drag any selected shapes
                self._move(coord)
            elif self._is_moving:
                pass
            elif self._is_selecting:
                pass
            else:
                # Highlight boxes if hover over any
                self._hover_shape, self._hover_vertex = self._shape_at(coord)
                self._set_highlight()
            shape = self._hover_shape
            vertex = self._hover_vertex
        elif self.mode in ([Mode.ADD_RECTANGLE, Mode.ADD_ELLIPSE,
                            Mode.ADD_LINE]):
            # While drawing a shape or doing nothing
            if self._is_creating and event.is_dragging:
                # Drag any selected shapes
                self._move(coord)
                shape = self._hover_shape
                vertex = self._hover_vertex
            else:
                shape, vertex = self._shape_at(coord)
        elif self.mode in [Mode.ADD_PATH, Mode.ADD_POLYGON]:
            # While drawing a path or doing nothing
            if self._is_creating:
                # Drag any selected shapes
                self._move(coord)
                shape = self._hover_shape
                vertex = self._hover_vertex
            else:
                shape, vertex = self._shape_at(coord)
        elif self.mode in [Mode.VERTEX_INSERT, Mode.VERTEX_REMOVE]:
            self._hover_shape, self._hover_vertex = self._shape_at(coord)
            self._set_highlight()
            shape = self._hover_shape
            vertex = self._hover_vertex
        else:
            raise ValueError("Mode not recongnized")

        self.status = self.get_message(coord, shape, vertex)

    def on_mouse_release(self, event):
        """Called whenever mouse released in canvas. Converts the `event.pos`
        from canvas coordinates to `self.coordinates` in image coordinates.

        Parameters
        ----------
        event : Event
            Vispy event
        """
        if event.pos is None:
            return
        self.coordinates = event.pos
        coord = self.coordinates[-2:]
        shift = 'Shift' in event.modifiers

        if self.mode == Mode.PAN_ZOOM:
            # If in pan/zoom mode do nothing
            pass
        elif self.mode == Mode.SELECT:
            shape, vertex = self._shape_at(coord)
            if not self._is_moving and not self._is_selecting and not shift:
                if shape is not None:
                    self.selected_shapes = [shape]
                else:
                    self.selected_shapes = []
            elif self._is_selecting:
                self.selected_shapes = self.data.shapes_in_box(self._drag_box)
                self._is_selecting = False
                self._set_highlight()
            self._is_moving = False
            self._drag_start = None
            self._drag_box = None
            self._fixed_vertex = None
            self._moving_shape = None
            self._moving_vertex = None
            self._hover_shape = shape
            self._hover_vertex = shape
            self._set_highlight()
            self.status = self.get_message(coord, shape, vertex)
        elif self.mode == Mode.DIRECT:
            shape, vertex = self._shape_at(coord)
            if not self._is_moving and not self._is_selecting and not shift:
                if shape is not None:
                    self.selected_shapes = [shape]
                else:
                    self.selected_shapes = []
            elif self._is_selecting:
                self.selected_shapes = self.data.shapes_in_box(self._drag_box)
                self._is_selecting = False
                self._set_highlight()
            self._is_moving = False
            self._drag_start = None
            self._drag_box = None
            self._fixed_vertex = None
            self._moving_shape = None
            self._moving_vertex = None
            self._hover_shape = shape
            self._hover_vertex = shape
            self._set_highlight()
            self.status = self.get_message(coord, shape, vertex)
        elif self.mode in ([Mode.ADD_RECTANGLE, Mode.ADD_ELLIPSE,
                            Mode.ADD_LINE]):
            self._finish_drawing()
            shape, vertex = self._shape_at(coord)
            self.status = self.get_message(coord, shape, vertex)
        elif self.mode in ([Mode.ADD_PATH, Mode.ADD_POLYGON,
                            Mode.VERTEX_INSERT, Mode.VERTEX_REMOVE]):
            pass
        else:
            raise ValueError("Mode not recongnized")

    def on_key_press(self, event):
        """Called whenever key pressed in canvas.

        Parameters
        ----------
        event : Event
            Vispy event
        """
        if event.native.isAutoRepeat():
            return
        else:
            if event.key == ' ':
                if self.mode != Mode.PAN_ZOOM:
                    self._mode_history = self.mode
                    self._selected_shapes_history = copy(self.selected_shapes)
                    self.mode = Mode.PAN_ZOOM
                else:
                    self._mode_history = Mode.PAN_ZOOM
            elif event.key == 'Shift':
                self._fixed_aspect = True
                box = self._selected_box
                if box is not None:
                    size = box[Box.BOTTOM_RIGHT]-box[Box.TOP_LEFT]
                    if not np.any(size == np.zeros(2)):
                        self._aspect_ratio = abs(size[1] / size[0])
                    else:
                        self._aspect_ratio = 1
                else:
                    self._aspect_ratio = 1
                if self._is_moving:
                    self._move(self.coordinates[-2:])
            elif event.key == 'r':
                self.mode = Mode.ADD_RECTANGLE
            elif event.key == 'e':
                self.mode = Mode.ADD_ELLIPSE
            elif event.key == 'l':
                self.mode = Mode.ADD_LINE
            elif event.key == 't':
                self.mode = Mode.ADD_PATH
            elif event.key == 'p':
                self.mode = Mode.ADD_POLYGON
            elif event.key == 'd':
                self.mode = Mode.DIRECT
            elif event.key == 's':
                self.mode = Mode.SELECT
            elif event.key == 'z':
                self.mode = Mode.PAN_ZOOM
            elif event.key == 'i':
                self.mode = Mode.VERTEX_INSERT
            elif event.key == 'x':
                self.mode = Mode.VERTEX_REMOVE
            elif event.key == 'c' and 'Control' in event.modifiers:
                if self.mode in [Mode.DIRECT, Mode.SELECT]:
                    self._copy_shapes()
            elif event.key == 'v' and 'Control' in event.modifiers:
                if self.mode in [Mode.DIRECT, Mode.SELECT]:
                    self._paste_shapes()
            elif event.key == 'a':
                if self.mode in [Mode.DIRECT, Mode.SELECT]:
                    self.selected_shapes = list(range(len(self.data.shapes)))
                    self._set_highlight()
            elif event.key == 'Backspace':
                self.remove_selected()
            elif event.key == 'Escape':
                self._finish_drawing()

    def on_key_release(self, event):
        """Called whenever key released in canvas.

        Parameters
        ----------
        event : Event
            Vispy event
        """
        if event.key == ' ':
            if self._mode_history != Mode.PAN_ZOOM:
                self.mode = self._mode_history
                self.selected_shapes = self._selected_shapes_history
                self._set_highlight()
        elif event.key == 'Shift':
            self._fixed_aspect = False
            if self._is_moving:
                self._move(self.coordinates[-2:])<|MERGE_RESOLUTION|>--- conflicted
+++ resolved
@@ -185,13 +185,9 @@
         # Freeze refreshes to prevent drawing before the layer is constructed
         with self.freeze_refresh():
             # Add the shape data
-<<<<<<< HEAD
             self._input_ndims = ndims
             self.nd_data = {(): ShapeList()}
             self._data = self.nd_data[()]
-=======
-            self._data = ShapeList()
->>>>>>> fc7caecd
             self.add_shapes(data, shape_type=shape_type, edge_width=edge_width,
                             edge_color=edge_color, face_color=face_color,
                             opacity=opacity, z_index=z_index)
@@ -560,13 +556,13 @@
         """Set the view given the slicing indices."""
         with self.freeze_refresh():
             if len(self.indices) == 2:
-                self.data = self.nd_data[()]
+                self._data = self.nd_data[()]
             else:
                 key = self.indices[:-2]
                 if key not in self.nd_data:
                     self.nd_data[key] = ShapeList()
                 if not self.data == self.nd_data[key]:
-                    self.data = self.nd_data[key]
+                    self._data = self.nd_data[key]
                     self._finish_drawing()
 
         z_order = self.data._mesh.triangles_z_order
