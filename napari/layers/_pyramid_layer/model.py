import numpy as np
from copy import copy

from ...util.event import Event

from .._register import add_to_viewer
from .._image_layer import Image
from .._image_layer.view import QtImageLayer
from .._image_layer.view import QtImageControls


@add_to_viewer
class Pyramid(Image):
    """Image pyramid layer.

    Parameters
    ----------
    pyramid : list
        List of np.ndarry image data, with base of pyramid at `0`.
    meta : dict, optional
        Image metadata.
    multichannel : bool, optional
        Whether the image is multichannel. Guesses if None.
    name : str, keyword-only
        Name of the layer.
    clim_range : list | array | None
        Length two list or array with the default color limit range for the
        image. If not passed will be calculated as the min and max of the
        image. Passing a value prevents this calculation which can be useful
        when working with very large datasets that are dynamically loaded.
    **kwargs : dict
        Parameters that will be translated to metadata.
    """

    def __init__(
        self,
        pyramid,
        meta=None,
        multichannel=None,
        *,
        name=None,
        clim_range=None,
        **kwargs,
    ):

        self._pyramid = pyramid
<<<<<<< HEAD
        self._pyramid_level = len(pyramid)-1

        super().__init__(pyramid[self._pyramid_level], meta=meta,
                         multichannel=multichannel, name=name,
                         clim_range=clim_range, **kwargs)

        self._max_tile_shape = np.array([1600, 1600])
        self._top_left = np.array([0, 0])

        if self.multichannel:
            self._image_shapes = np.array([im.shape[:-1] for im in pyramid])
        else:
            self._image_shapes = np.array([im.shape for im in pyramid])
        self._image_downsamples = self._image_shapes[0] / self._image_shapes
        # TODO: Change dims selection when dims model changes
        self.scale = self._image_downsamples[self.pyramid_level, [-1, -2]]
=======
        self._image_shapes = np.array([im.shape[:2] for im in pyramid])
        avg_shape = self._image_shapes.max(axis=1)
        self._image_downsamples = avg_shape[0] / avg_shape
        self._pyramid_level = len(pyramid) - 1

        self._max_tile_shape = np.array([1600, 1600])
        self._top_left = np.array([0, 0])

        super().__init__(
            pyramid[self._pyramid_level],
            meta=meta,
            multichannel=multichannel,
            name=name,
            clim_range=clim_range,
            **kwargs,
        )
        self.scale = [self._image_downsamples[self._pyramid_level]] * 2
>>>>>>> 51d83c17

    @property
    def pyramid(self):
        """list: List of np.ndarry image data, with base of pyramid at `0`.
        """
        return self._pyramid

    @pyramid.setter
    def pyramid(self, pyramid):
        self._pyramid = pyramid

        self.refresh()

    @property
    def pyramid_level(self):
        """int: Level of pyramid to show, with base of pyramid at `0`.
        """
        return self._pyramid_level

    @pyramid_level.setter
    def pyramid_level(self, level):
        if self._pyramid_level == level:
            return
        self._pyramid_level = level
        # TODO: Change dims selection when dims model changes
        self.scale = self._image_downsamples[self.pyramid_level, [-1, -2]]
        self._image = self.pyramid[self.pyramid_level]
        self._top_left = self.find_top_left()
        self.refresh()

    @property
    def top_left(self):
        """int: Location of top left pixel.
        """
        return self._top_left

    @top_left.setter
    def top_left(self, top_left):
        if np.all(self._top_left == top_left):
            return
        self._top_left = top_left
        self.refresh()

<<<<<<< HEAD
    def _slice_image(self):
        """Determine the slice of image from the indices."""

        indices = list(self.indices)
        top_image = self.pyramid[-1]
        # TODO: Change dims selection when dims model changes
        rescale = self._image_downsamples[-1, :-2]
        indices[:-2] = np.round(indices[:-2] / rescale).astype(int)
        indices[:-2] = np.clip(indices[:-2], 0,
                               np.subtract(top_image.shape[:-2], 1))
        self._image_thumbnail = np.asarray(top_image[tuple(indices)])

        indices = list(self.indices)
        # TODO: Change dims selection when dims model changes
        rescale = self._image_downsamples[self.pyramid_level, :-2]
        indices[:-2] = np.round(indices[:-2] / rescale).astype(int)
        indices[:-2] = np.clip(indices[:-2], 0,
                               np.subtract(self.image.shape[:-2], 1))
        if np.any(self.image.shape[-2:] > self._max_tile_shape):
            slices = [slice(self._top_left[i], self._top_left[i] +
                            self._max_tile_shape[i], 1) for i in range(2)]
            indices[-2:] = slices
            self.translate = self._top_left[::-1]*self.scale[:2]
=======
    def _update_image_from_pyramid(self):
        """Updates the image data from the pyramid based on requested tile
        and pyramid level
        """
        if np.any(
            self._image_shapes[self.pyramid_level] > self._max_tile_shape
        ):
            slices = tuple(
                slice(
                    self._top_left[i],
                    self._top_left[i] + self._max_tile_shape[i],
                    1,
                )
                for i in range(2)
            )
            self._image = self.pyramid[self.pyramid_level][slices]
            self.translate = self._top_left[::-1] * self.scale[:2]
>>>>>>> 51d83c17
        else:
            self.translate = [0, 0]
        self._update_coordinates()

        self._image_view = np.asarray(self.image[tuple(indices)])

        return self._image_view

    def _get_shape(self):
        """Shape of base of pyramid

        Returns
        ----------
        shape : np.ndarry
            Shape of base of pyramid
        """
        if self.multichannel:
            return self.pyramid[0].shape[:-1]
        return self.pyramid[0].shape

    def get_value(self):
        """Returns coordinates, values, and a string for a given mouse position
        and set of indices.

        Returns
        ----------
        coord : sequence of int
            Position of mouse cursor in data.
        value : int or float or sequence of int or float
            Value of the data at the coord.
        msg : string
            String containing a message that can be used as
            a status update.
        """
        coord = np.round(self.coordinates).astype(int)
        if self.multichannel:
            shape = self._image_view.shape[:-1]
        else:
            shape = self._image_view.shape

        # TODO: Change dims selection when dims model changes
        coord[-2:] = np.clip(coord[-2:], 0, np.subtract(shape, 1))
        value = self._image_view[tuple(coord[-2:])]

        pos_in_slice = (
            self.coordinates[-2:] + self.translate[[1, 0]] / self.scale[:2]
        )

        # Make sure pos in slice doesn't go off edge
        # TODO: Change dims selection when dims model changes
        shape = self._image_shapes[self.pyramid_level][-2:]
        pos_in_slice = np.clip(pos_in_slice, 0, np.subtract(shape, 1))
        coord[-2:] = np.round(pos_in_slice * self.scale[:2]).astype(int)

        return coord, value

    def compute_pyramid_level(self, size):
        """Computed what level of the pyramid should be viewed given the
        current size of the requested field of view.

        Parameters
        ----------
        size : 2-tuple
            Requested size of field of view in image coordinates

        Returns
        ----------
        level : int
            Level of the pyramid to be viewing.
        """
        # Convert requested field of view from the camera into log units
        size = np.log2(np.max(size))

        # Max allowed tile in log units
        max_size = np.log2(self._max_tile_shape.max())

        # Allow for 2x coverage of field of view with max tile
        diff = size - max_size + 1

        # Find closed downsample level to diff
        # TODO: Change dims selection when dims model changes
        ds = self._image_downsamples[:, -2:].max(axis=1)
        level = np.argmin(abs(np.log2(ds) - diff))

        return level

    def find_top_left(self):
        """Finds the top left pixel of the canvas. Depends on the current
        pan and zoom position

        Returns
        ----------
        top_left : (2,) int array
            Coordinates of top left pixel.
        """

        # Find image coordinate of top left canvas pixel
        transform = self._node.canvas.scene.node_transform(self._node)
        pos = transform.map([0, 0])[:2] + self.translate[:2] / self.scale[:2]

        # TODO: Change dims selection when dims model changes
        shape = self._image_shapes[0][-2:]

        # Clip according to the max image shape
        pos = [
            np.clip(pos[1], 0, shape[0] - 1),
            np.clip(pos[0], 0, shape[1] - 1),
        ]

        # Convert to offset for image array
        top_left = np.array(pos)
        scale = self._max_tile_shape / 4
        top_left = scale * np.floor(top_left / scale)

        return top_left.astype(int)

    def get_message(self, coord, value):
        """Generate a status message based on the coordinates and information
        about what shapes are hovered over

        Parameters
        ----------
        coord : sequence of int
            Position of mouse cursor in image coordinates.
        value : int, float, or sequence of int or float
            Value of the data at the coord.

        Returns
        ----------
        msg : string
            String containing a message that can be used as a status update.
        """
        if isinstance(value, np.ndarray):
            if isinstance(value[0], np.integer) or isinstance(value[0], int):
                v_str = str(value)
            else:
                v_str = '[' + str.join(', ', [f'{v:0.3}' for v in value]) + ']'
        else:
            if isinstance(value, np.integer) or isinstance(value, int):
                v_str = str(value)
            else:
                v_str = f'{value:0.3}'

        msg = f'{coord}, {self.pyramid_level}, {self.name}, value {v_str}'
        return msg

    def on_draw(self, event):
        """Called whenever the canvas is drawn, which happens whenever new
        data is sent to the canvas or the camera is moved.
        """
        size = self._parent.camera.rect.size
        pyramid_level = self.compute_pyramid_level(size)
        if pyramid_level != self.pyramid_level:
            self.pyramid_level = pyramid_level
        else:
            self.top_left = self.find_top_left()<|MERGE_RESOLUTION|>--- conflicted
+++ resolved
@@ -44,31 +44,7 @@
     ):
 
         self._pyramid = pyramid
-<<<<<<< HEAD
-        self._pyramid_level = len(pyramid)-1
-
-        super().__init__(pyramid[self._pyramid_level], meta=meta,
-                         multichannel=multichannel, name=name,
-                         clim_range=clim_range, **kwargs)
-
-        self._max_tile_shape = np.array([1600, 1600])
-        self._top_left = np.array([0, 0])
-
-        if self.multichannel:
-            self._image_shapes = np.array([im.shape[:-1] for im in pyramid])
-        else:
-            self._image_shapes = np.array([im.shape for im in pyramid])
-        self._image_downsamples = self._image_shapes[0] / self._image_shapes
-        # TODO: Change dims selection when dims model changes
-        self.scale = self._image_downsamples[self.pyramid_level, [-1, -2]]
-=======
-        self._image_shapes = np.array([im.shape[:2] for im in pyramid])
-        avg_shape = self._image_shapes.max(axis=1)
-        self._image_downsamples = avg_shape[0] / avg_shape
         self._pyramid_level = len(pyramid) - 1
-
-        self._max_tile_shape = np.array([1600, 1600])
-        self._top_left = np.array([0, 0])
 
         super().__init__(
             pyramid[self._pyramid_level],
@@ -78,8 +54,17 @@
             clim_range=clim_range,
             **kwargs,
         )
-        self.scale = [self._image_downsamples[self._pyramid_level]] * 2
->>>>>>> 51d83c17
+
+        self._max_tile_shape = np.array([1600, 1600])
+        self._top_left = np.array([0, 0])
+
+        if self.multichannel:
+            self._image_shapes = np.array([im.shape[:-1] for im in pyramid])
+        else:
+            self._image_shapes = np.array([im.shape for im in pyramid])
+        self._image_downsamples = self._image_shapes[0] / self._image_shapes
+        # TODO: Change dims selection when dims model changes
+        self.scale = self._image_downsamples[self.pyramid_level, [-1, -2]]
 
     @property
     def pyramid(self):
@@ -123,7 +108,6 @@
         self._top_left = top_left
         self.refresh()
 
-<<<<<<< HEAD
     def _slice_image(self):
         """Determine the slice of image from the indices."""
 
@@ -132,40 +116,29 @@
         # TODO: Change dims selection when dims model changes
         rescale = self._image_downsamples[-1, :-2]
         indices[:-2] = np.round(indices[:-2] / rescale).astype(int)
-        indices[:-2] = np.clip(indices[:-2], 0,
-                               np.subtract(top_image.shape[:-2], 1))
+        indices[:-2] = np.clip(
+            indices[:-2], 0, np.subtract(top_image.shape[:-2], 1)
+        )
         self._image_thumbnail = np.asarray(top_image[tuple(indices)])
 
         indices = list(self.indices)
         # TODO: Change dims selection when dims model changes
         rescale = self._image_downsamples[self.pyramid_level, :-2]
         indices[:-2] = np.round(indices[:-2] / rescale).astype(int)
-        indices[:-2] = np.clip(indices[:-2], 0,
-                               np.subtract(self.image.shape[:-2], 1))
+        indices[:-2] = np.clip(
+            indices[:-2], 0, np.subtract(self.image.shape[:-2], 1)
+        )
         if np.any(self.image.shape[-2:] > self._max_tile_shape):
-            slices = [slice(self._top_left[i], self._top_left[i] +
-                            self._max_tile_shape[i], 1) for i in range(2)]
-            indices[-2:] = slices
-            self.translate = self._top_left[::-1]*self.scale[:2]
-=======
-    def _update_image_from_pyramid(self):
-        """Updates the image data from the pyramid based on requested tile
-        and pyramid level
-        """
-        if np.any(
-            self._image_shapes[self.pyramid_level] > self._max_tile_shape
-        ):
-            slices = tuple(
+            slices = [
                 slice(
                     self._top_left[i],
                     self._top_left[i] + self._max_tile_shape[i],
                     1,
                 )
                 for i in range(2)
-            )
-            self._image = self.pyramid[self.pyramid_level][slices]
+            ]
+            indices[-2:] = slices
             self.translate = self._top_left[::-1] * self.scale[:2]
->>>>>>> 51d83c17
         else:
             self.translate = [0, 0]
         self._update_coordinates()
