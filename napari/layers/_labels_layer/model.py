import numpy as np
from scipy import ndimage as ndi
from copy import copy

from .._base_layer import Layer
from ..._vispy.scene.visuals import Image as ImageNode

from ...util.colormaps import colormaps
from ...util.event import Event

from .._register import add_to_viewer

from .view import QtLabelsLayer
from .view import QtLabelsControls
from ._constants import Mode, BACKSPACE
from vispy.color import Colormap


@add_to_viewer
class Labels(Layer):
    """Labels (or segmentation) layer.

    An image layer where every pixel contains an integer ID corresponding
    to the region it belongs to.

    Parameters
    ----------
    image : np.ndarray
        Image data.
    meta : dict, optional
        Image metadata.
    multichannel : bool, optional
        Whether the image is multichannel. Guesses if None.
    opacity : float, optional
        Opacity of the labels, must be between 0 and 1.
    name : str, keyword-only
        Name of the layer.
    num_colors : int, optional
        Number of unique colors to use. Default used if not given.
    **kwargs : dict
        Parameters that will be translated to metadata.
    """
    def __init__(self, label_image, meta=None, *, name=None, num_colors=50,
                 opacity=0.7, **kwargs):
        if name is None and meta is not None:
            if 'name' in meta:
                name = meta['name']

        visual = ImageNode(None, method='auto')
        super().__init__(visual, name)
        self.events.add(colormap=Event, mode=Event, n_dimensional=Event,
                        contiguous=Event, brush_size=Event,
                        selected_label=Event)

        self.seed = 0.5
        self._image = label_image
        self._image_view = None
        self._meta = meta
        self.interpolation = 'nearest'
        self.colormap_name = 'random'
        self.colormap = colormaps.label_colormap(num_colors)

        self._node.opacity = opacity
        self._n_dimensional = True
        self._contiguous = True
        self._brush_size = 10
        self._last_cursor_coord = None

        self._selected_label = 0
        self._selected_color = None

        self._mode = Mode.PAN_ZOOM
        self._mode_history = self._mode
        self._status = str(self._mode)
        self._help = 'enter paint or fill mode to edit labels'

        # update flags
        self._need_display_update = False
        self._need_visual_update = False

        self._qt_properties = QtLabelsLayer(self)
        self._qt_controls = QtLabelsControls(self)

        self._node.clim = [0., 1.]
        self.events.colormap()

    def raw_to_displayed(self, raw):
        """Determines displayed image from a saved raw image and a saved seed.
        This function ensures that the 0 label gets mapped to the 0 displayed
        pixel

        Parameters
        -------
        raw : array | int
            Raw input image

        Returns
        -------
        image : array
            Image mapped between 0 and 1 to be displayed
        """
        image = np.where(raw > 0, colormaps._low_discrepancy_image(raw,
                         self.seed), 0)
        return image

    def new_colormap(self):
        self.seed = np.random.rand()

        self.refresh()

    def label_color(self, label):
        """Return the color corresponding to a specific label."""
        val = self.raw_to_displayed(np.array([label]))
        return self.colormap.map(val)

    @property
    def image(self):
        """np.ndarray: Image data.
        """
        return self._image

    @image.setter
    def image(self, image):
        self._image = image
        self.refresh()

    @property
    def meta(self):
        """dict: Image metadata.
        """
        return self._meta

    @meta.setter
    def meta(self, meta):
        self._meta = meta
        self.refresh()

    @property
    def data(self):
        """tuple of np.ndarray, dict: Image data and metadata.
        """
        return self.image, self.meta

    @data.setter
    def data(self, data):
        self._image, self._meta = data
        self.refresh()

    @property
    def contiguous(self):
        """ bool: if True, fill changes only pixels of the same label that are
        contiguous with the one clicked on.
        """
        return self._contiguous

    @contiguous.setter
    def contiguous(self, contiguous):
        self._contiguous = contiguous
        self.events.contiguous()

        self.refresh()

    @property
    def n_dimensional(self):
        """ bool: if True, edits labels not just in central plane but also
        in all n dimensions according to specified brush size or fill.
        """
        return self._n_dimensional

    @n_dimensional.setter
    def n_dimensional(self, n_dimensional):
        self._n_dimensional = n_dimensional
        self.events.n_dimensional()

        self.refresh()

    @property
    def brush_size(self):
        """ float | list: Size of the paint brush. If a float, then if
        `n_dimensional` is False applies just to the visible dimensions, if
        `n_dimensional` is True applies to all dimensions. If a list, must be
        the same length as the number of dimensions of the layer, and size
        applies to each dimension scaled by the appropriate amount.
        """
        return self._brush_size

    @brush_size.setter
    def brush_size(self, brush_size):
        self._brush_size = int(brush_size)
        self.cursor_size = self._brush_size/self._get_rescale()
        self.events.brush_size()

        self.refresh()

    @property
    def selected_label(self):
        """ int: Index of selected label. If `0` corresponds to the transparent
        background. If greater than the current maximum label then if used to
        fill or paint a region this label will be added to the new labels
        """
        return self._selected_label

    @selected_label.setter
    def selected_label(self, selected_label):
        self._selected_label = selected_label
        if selected_label == 0:
            # If background
            self._selected_color = None
        else:
            self._selected_color = self.label_color(selected_label)[0]
        self.events.selected_label()

        self.refresh()

    @property
    def mode(self):
        """MODE: Interactive mode. The normal, default mode is PAN_ZOOM, which
        allows for normal interactivity with the canvas.

        In PICKER mode the cursor functions like a color picker, setting the
        clicked on label to be the curent label. If the background is picked it
        will select the background label `0`.

        In PAINT mode the cursor functions like a paint brush changing any
        pixels it brushes over to the current label. If the background label
        `0` is selected than any pixels will be changed to background and this
        tool functions like an eraser. The size and shape of the cursor can be
        adjusted in the properties widget.

        In FILL mode the cursor functions like a fill bucket replacing pixels
        of the label clicked on with the current label. It can either replace
        all pixels of that label or just those that are contiguous with the
        clicked on pixel. If the background label `0` is selected than any
        pixels will be changed to background and this tool functions like an
        eraser.
        """
        return self._mode

    @mode.setter
    def mode(self, mode):
        if mode == self._mode:
            return
        old_mode = self._mode
        if mode == Mode.PAN_ZOOM:
            self.cursor = 'standard'
            self.interactive = True
            self.help = 'enter paint or fill mode to edit labels'
        elif mode == Mode.PICKER:
            self.cursor = 'cross'
            self.interactive = False
            self.help = ('hold <space> to pan/zoom, '
                         'click to pick a label')
        elif mode == Mode.PAINT:
            self.cursor_size = self.brush_size/self._get_rescale()
            self.cursor = 'square'
            self.interactive = False
            self.help = ('hold <space> to pan/zoom, '
                         'drag to paint a label')
        elif mode == Mode.FILL:
            self.cursor = 'cross'
            self.interactive = False
            self.help = ('hold <space> to pan/zoom, '
                         'click to fill a label')
        else:
            raise ValueError("Mode not recongnized")

        self.status = str(mode)
        self._mode = mode

        self.events.mode(mode=mode)
        self.refresh()

    def _get_shape(self):
        return self.image.shape

    def _update(self):
        """Update the underlying visual.
        """
        if self._need_display_update:
            self._need_display_update = False

            self._node._need_colortransform_update = True
            self._set_view_slice(self.viewer.dims.indices)

        if self._need_visual_update:
            self._need_visual_update = False
            self._node.update()

    def _refresh(self):
        """Fully refresh the underlying visual.
        """
        self._need_display_update = True
        self._update()

    def _get_rescale(self):
        """Get conversion factor from canvas coordinates to image coordinates.
        Depends on the current zoom level.

        Returns
        ----------
        rescale : float
            Conversion factor from canvas coordinates to image coordinates.
        """
        transform = self.viewer._canvas.scene.node_transform(self._node)
        rescale = transform.map([1, 1])[:2] - transform.map([0, 0])[:2]

        return rescale.mean()

    def _get_indices(self, indices):
        """Gets the slice indices.

        Parameters
        ----------
        indices : sequence of int or slice
            Indices to slice with.

        Returns
        -------
        slice_indices : tuple
            Tuple of indices corresponding to the slice
        """
        ndim = self.ndim
        indices = list(indices)[:ndim]

        for dim in range(len(indices)):
            max_dim_index = self.image.shape[dim] - 1

            try:
                if indices[dim] > max_dim_index:
                    indices[dim] = max_dim_index
            except TypeError:
                pass

        slice_indices = tuple(indices)
        return slice_indices

    def _slice_image(self, indices, image=None):
        """Determines the slice of image given the indices.

        Parameters
        ----------
        indices : sequence of int or slice
            Indices to slice with.
        image : array, optional
            The image to slice. Defaults to self._image if None.

        Returns
        -------
        sliced : array or value
            The requested slice.
        """
        if image is None:
            image = self._image
        slice_indices = self._get_indices(indices)

        self._image_view = np.asarray(self.image[slice_indices])

        sliced = self.raw_to_displayed(self._image_view)

        return sliced

    def _set_view_slice(self, indices):
        """Sets the view given the indices to slice with.

        Parameters
        ----------
        indices : sequence of int or slice
            Indices to slice with.
        """

        sliced_image = self._slice_image(indices)
        self._node.set_data(sliced_image)

        self._need_visual_update = True
        self._update()

    @property
    def method(self):
        """string: Selects method of rendering image in case of non-linear
        transforms. Each method produces similar results, but may trade
        efficiency and accuracy. If the transform is linear, this parameter
        is ignored and a single quad is drawn around the area of the image.

            * 'auto': Automatically select 'impostor' if the image is drawn
              with a nonlinear transform; otherwise select 'subdivide'.
            * 'subdivide': ImageVisual is represented as a grid of triangles
              with texture coordinates linearly mapped.
            * 'impostor': ImageVisual is represented as a quad covering the
              entire view, with texture coordinates determined by the
              transform. This produces the best transformation results, but may
              be slow.
        """
        return self._node.method

    @method.setter
    def method(self, method):
        self._node.method = method

    def fill(self, indices, coord, old_label, new_label):
        """Replace an existing label with a new label, either just at the
        connected component if the `contiguous` flag is `True` or everywhere
        if it is `False`, working either just in the current slice if
        the `n_dimensional` flag is `False` or on the entire data if it is
        `True`.

        Parameters
        ----------
        indices : sequence of int or slice
            Indices that make up the slice.
        coord : sequence of int
            Position of mouse cursor in image coordinates.
        old_label : int
            Value of the label image at the coord to be replaced.
        new_label : int
            Value of the new label to be filled in.
        """
        int_coord = list(copy(coord))
        int_coord[-2] = int(round(coord[-2]))
        int_coord[-1] = int(round(coord[-1]))

        if self.n_dimensional or self.image.ndim == 2:
            # work with entire image
            labels = self._image
            slice_coord = tuple(int_coord)
        else:
            # work with just the sliced image
            slice_indices = self._get_indices(indices)
<<<<<<< HEAD
            labels = self._slice_image(indices, image=self._raw_image)
            slice_coord = tuple(int_coord[-2:])
            displayed = self._image[slice_indices]
=======
            labels = self._image_view
            slice_coord = tuple(int_coord[:2])
>>>>>>> 81f7473a

        matches = labels == old_label
        if self.contiguous:
            # if not contiguous replace only selected connected component
            labeled_matches, num_features = ndi.label(matches)
            if num_features != 1:
                match_label = labeled_matches[slice_coord]
                matches = np.logical_and(matches,
                                         labeled_matches == match_label)

        # Replace target pixels with new_label
        labels[matches] = new_label

        if not (self.n_dimensional or self.image.ndim == 2):
            # if working with just the slice, update the rest of the raw image
            self._image[slice_indices] = labels

        self.refresh()

    def _to_pix(self, pos, axis):
        """Round float from cursor position to a valid pixel

        Parameters
        ----------
        pos : float
            Float that is to be mapped.
        axis : 0 | 1
            Axis that pos corresponds to.
        Parameters
        ----------
        pix : int
            Rounded pixel value
        """

        pix = int(np.clip(round(pos), 0, self.shape[axis]-1))
        return pix

    def paint(self, coord, new_label):
        """Paint over existing labels with a new label, using the selected
        brush shape and size, either only on the visible slice or in all
        n dimensions.

        Parameters
        ----------
        coord : sequence of int
            Position of mouse cursor in image coordinates.
        new_label : int
            Value of the new label to be filled in.
        """
        if self.n_dimensional or self.image.ndim == 2:
            slice_coord = tuple([slice(self._to_pix(ind-self.brush_size/2, i),
                                       self._to_pix(ind+self.brush_size/2, i),
                                       1) for i, ind
                                in enumerate(coord)])
        else:
            slice_coord = tuple(list(np.array(coord[:-2]).astype(int)) +
                                [slice(self._to_pix(ind-self.brush_size/2, i),
                                       self._to_pix(ind+self.brush_size/2, i),
                                       1) for i, ind
                                in enumerate(coord[-2:])])

        # update the labels image
        self._image[slice_coord] = new_label

        self.refresh()

    def _interp_coords(self, old_coord, new_coord):
        """Interpolates coordinates between old and new, useful for ensuring
        painting is continous. Depends on the current brush size

        Parameters
        ----------
        old_coord : np.ndarray, 1x2
            Last position of cursor.
        new_coord : np.ndarray, 1x2
            Current position of cursor.

        Returns
        ----------
        coords : np.array, Nx2
            List of coordinates to ensure painting is continous
        """
        num_step = round(max(abs(np.array(new_coord) - np.array(old_coord)))
                         / self.brush_size * 4)
        coords = [np.linspace(old_coord[i], new_coord[i],
                              num=num_step + 1) for i in range(len(new_coord))]
        coords = np.stack(coords).T
        if len(coords) > 1:
            coords = coords[1:]

        return coords

    def get_label(self, position, indices):
        """Returns coordinates, values, and a string for a given mouse position
        and set of indices.

        Parameters
        ----------
        position : sequence of two int
            Position of mouse cursor in canvas.
        indices : sequence of int or slice
            Indices that make up the slice.

        Returns
        ----------
        coord : sequence of int
            Position of mouse cursor in image coordinates.
        label : int
            Value of the label image at the coord.
        """
        transform = self._node.canvas.scene.node_transform(self._node)
        pos = transform.map(position)
<<<<<<< HEAD
        pos = [np.clip(pos[1], 0, self.shape[0]), np.clip(pos[0], 0,
                                                          self.shape[1])]
        coord = list(copy(indices))
        coord[-2] = pos[0]
        coord[-1] = pos[1]
        int_coord = copy(coord)
        int_coord[-2] = int(round(coord[-2]))
        int_coord[-1] = int(round(coord[-1]))
        label = self._slice_image(int_coord, image=self._raw_image)
=======
        pos = [np.clip(pos[1], 0, self._image_view.shape[0]-1),
               np.clip(pos[0], 0, self._image_view.shape[1]-1)]
        coord = copy(indices)
        coord[0] = pos[0]
        coord[1] = pos[1]
        int_coord = copy(coord)
        int_coord[0] = int(round(coord[0]))
        int_coord[1] = int(round(coord[1]))
        label = self._image_view[tuple(int_coord[:2])]
>>>>>>> 81f7473a

        return coord[-self.image.ndim:], label

    def get_message(self, coord, label):
        """Generates a string based on the coordinates and information about
        what shapes are hovered over

        Parameters
        ----------
        coord : sequence of int
            Position of mouse cursor in image coordinates.
        label : int
            Value of the label image at the coord.

        Returns
        ----------
        msg : string
            String containing a message that can be used as a status update.
        """
        int_coord = copy(coord)
        int_coord[-2] = int(round(coord[-2]))
        int_coord[-1] = int(round(coord[-1]))
        msg = f'{int_coord}, {self.name}, label {label}'

        return msg

    def on_mouse_press(self, event):
        """Called whenever mouse pressed in canvas.

        Parameters
        ----------
        event : Event
            Vispy event
        """
        indices = self.viewer.dims.indices
        coord, label = self.get_label(event.pos, indices)

        if self.mode == Mode.PAN_ZOOM:
            # If in pan/zoom mode do nothing
            pass
        elif self.mode == Mode.PICKER:
            self.selected_label = label
        elif self.mode == Mode.PAINT:
            # Start painting with new label
            new_label = self.selected_label
            self.paint(coord, new_label)
            self._last_cursor_coord = coord
            self.status = self.get_message(coord, new_label)
        elif self.mode == Mode.FILL:
            # Fill clicked on region with new label
            old_label = label
            new_label = self.selected_label
            self.fill(indices, coord, old_label, new_label)
            self.status = self.get_message(coord, new_label)
        else:
            raise ValueError("Mode not recongnized")

    def on_mouse_move(self, event):
        """Called whenever mouse moves over canvas.

        Parameters
        ----------
        event : Event
            Vispy event
        """
        if event.pos is None:
            return
        indices = self.viewer.dims.indices
        coord, label = self.get_label(event.pos, indices)

        if self.mode == Mode.PAINT and event.is_dragging:
            new_label = self.selected_label
            interp_coord = self._interp_coords(self._last_cursor_coord, coord)
            with self.freeze_refresh():
                for c in interp_coord:
                    self.paint(c, new_label)
            self.refresh()
            self._last_cursor_coord = coord
            label = new_label

        self.status = self.get_message(coord, label)

    def on_mouse_release(self, event):
        """Called whenever mouse released in canvas.

        Parameters
        ----------
        event : Event
            Vispy event
        """
        self._last_cursor_coord = None

    def on_key_press(self, event):
        """Called whenever key pressed in canvas.

        Parameters
        ----------
        event : Event
            Vispy event
        """
        if event.native.isAutoRepeat():
            return
        else:
            if event.key == ' ':
                if self.mode != Mode.PAN_ZOOM:
                    self._mode_history = self.mode
                    self.mode = Mode.PAN_ZOOM
                else:
                    self._mode_history = Mode.PAN_ZOOM
            elif event.key == 'p':
                self.mode = Mode.PAINT
            elif event.key == 'f':
                self.mode = Mode.FILL
            elif event.key == 'z':
                self.mode = Mode.PAN_ZOOM
            elif event.key == 'l':
                self.mode = Mode.PICKER

    def on_key_release(self, event):
        """Called whenever key released in canvas.

        Parameters
        ----------
        event : Event
            Vispy event
        """
        if event.key == ' ':
            if self._mode_history != Mode.PAN_ZOOM:
                self.mode = self._mode_history<|MERGE_RESOLUTION|>--- conflicted
+++ resolved
@@ -425,14 +425,8 @@
         else:
             # work with just the sliced image
             slice_indices = self._get_indices(indices)
-<<<<<<< HEAD
-            labels = self._slice_image(indices, image=self._raw_image)
+            labels = self._image_view
             slice_coord = tuple(int_coord[-2:])
-            displayed = self._image[slice_indices]
-=======
-            labels = self._image_view
-            slice_coord = tuple(int_coord[:2])
->>>>>>> 81f7473a
 
         matches = labels == old_label
         if self.contiguous:
@@ -545,27 +539,15 @@
         """
         transform = self._node.canvas.scene.node_transform(self._node)
         pos = transform.map(position)
-<<<<<<< HEAD
-        pos = [np.clip(pos[1], 0, self.shape[0]), np.clip(pos[0], 0,
-                                                          self.shape[1])]
-        coord = list(copy(indices))
+        pos = [np.clip(pos[1], 0, self._image_view.shape[0]-1),
+               np.clip(pos[0], 0, self._image_view.shape[1]-1)]
+        coord = copy(indices)
         coord[-2] = pos[0]
         coord[-1] = pos[1]
         int_coord = copy(coord)
         int_coord[-2] = int(round(coord[-2]))
         int_coord[-1] = int(round(coord[-1]))
-        label = self._slice_image(int_coord, image=self._raw_image)
-=======
-        pos = [np.clip(pos[1], 0, self._image_view.shape[0]-1),
-               np.clip(pos[0], 0, self._image_view.shape[1]-1)]
-        coord = copy(indices)
-        coord[0] = pos[0]
-        coord[1] = pos[1]
-        int_coord = copy(coord)
-        int_coord[0] = int(round(coord[0]))
-        int_coord[1] = int(round(coord[1]))
-        label = self._image_view[tuple(int_coord[:2])]
->>>>>>> 81f7473a
+        label = self._image_view[tuple(int_coord[-2:])]
 
         return coord[-self.image.ndim:], label
 
