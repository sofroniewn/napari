--- conflicted
+++ resolved
@@ -146,16 +146,6 @@
             translate = [0] * ndim
 
         # Create a transform chain consisting of three transforms:
-<<<<<<< HEAD
-        # 1. `view2data`: An initial transform mapping the actually viewed data
-        #   to the data coordinates. This is useful for cases where the
-        #   displayed data is not the base data given by the user. In such
-        #   cases, we need to  transform the coordinates from the displayed
-        #   data space to the original input data space. One example of such a
-        #   situation is viewing a lower resolution level of an input pyramid,
-        #   another is when an image is larger than the maximum allowed texture
-        #   size and has been downsampled so it can be viewed.
-=======
         # 1. `tile2data`: An initial transform only needed displaying tiles
         #   of an image. It maps pixels of the tile into the coordinate space
         #   of the full resolution data and can usually be represented by a
@@ -163,7 +153,6 @@
         #   of lower resolution level of an image pyramid, another is using a
         #   downsampled version of an image when the full image size is larger
         #   than the maximum allowed texture size of your graphics card.
->>>>>>> ff78f3b0
         # 2. `data2world`: The main transform mapping data to a world-like
         #   coordinate.
         # 3. `world2grid`: An additional transform mapping world-coordinates
@@ -171,11 +160,7 @@
         self._transforms = TransformChain(
             [
                 ScaleTranslate(
-<<<<<<< HEAD
-                    np.ones(ndim), np.zeros(ndim), name='view2data'
-=======
                     np.ones(ndim), np.zeros(ndim), name='tile2data'
->>>>>>> ff78f3b0
                 ),
                 ScaleTranslate(scale, translate, name='data2world'),
                 ScaleTranslate(
@@ -392,11 +377,7 @@
             self._transforms = self._transforms.set_slice(keep_axes)
         elif old_ndim < ndim:
             new_axes = range(ndim - old_ndim)
-<<<<<<< HEAD
-            self._transforms = self._transforms.set_pad(new_axes)
-=======
             self._transforms = self._transforms.expand_dims(new_axes)
->>>>>>> ff78f3b0
 
         self.dims.ndim = ndim
 
@@ -646,11 +627,7 @@
         msg : string
             String containing a message that can be used as a status update.
         """
-<<<<<<< HEAD
-        coordinates = self._transforms.composite(self.coordinates)
-=======
         coordinates = self._transforms.simplified(self.coordinates)
->>>>>>> ff78f3b0
         full_coord = np.round(coordinates).astype(int)
 
         msg = f'{self.name} {full_coord}'
