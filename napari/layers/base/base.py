import warnings
from abc import ABC, abstractmethod
from collections import namedtuple
from contextlib import contextmanager
from typing import List, Optional

import numpy as np

from ...utils.dask_utils import configure_dask
from ...utils.events import EmitterGroup, Event
from ...utils.key_bindings import KeymapProvider
from ...utils.misc import ROOT_DIR
from ...utils.naming import magic_name
from ...utils.status_messages import format_float, status_format
from ...utils.transforms import Affine, TransformChain
from ..utils.layer_utils import (
    compute_multiscale_level_and_corners,
    convert_to_uint8,
)
from ._base_constants import Blending

Extent = namedtuple('Extent', 'data world step')


class Layer(KeymapProvider, ABC):
    """Base layer class.

    Parameters
    ----------
    name : str
        Name of the layer.
    metadata : dict
        Layer metadata.
    scale : tuple of float
        Scale factors for the layer.
    translate : tuple of float
        Translation values for the layer.
    rotate : float, 3-tuple of float, or n-D array.
        If a float convert into a 2D rotation matrix using that value as an
        angle. If 3-tuple convert into a 3D rotation matrix, using a yaw,
        pitch, roll convention. Otherwise assume an nD rotation. Angles are
        assumed to be in degrees. They can be converted from radians with
        np.degrees if needed.
    shear : 1-D array or n-D array
        Either a vector of upper triangular values, or an nD shear matrix with
        ones along the main diagonal.
    affine: n-D array or napari.utils.transforms.Affine
        (N+1, N+1) affine transformation matrix in homogeneous coordinates.
        The first (N, N) entries correspond to a linear transform and
        the final column is a lenght N translation vector and a 1 or a napari
        AffineTransform object. If provided then translate, scale, rotate, and
        shear values are ignored.
    opacity : float
        Opacity of the layer visual, between 0.0 and 1.0.
    blending : str
        One of a list of preset blending modes that determines how RGB and
        alpha values of the layer visual get mixed. Allowed values are
        {'opaque', 'translucent', and 'additive'}.
    visible : bool
        Whether the layer visual is currently being displayed.
    multiscale : bool
        Whether the data is multiscale or not. Multiscale data is
        represented by a list of data objects and should go from largest to
        smallest.

    Attributes
    ----------
    name : str
        Unique name of the layer.
    opacity : float
        Opacity of the layer visual, between 0.0 and 1.0.
    visible : bool
        Whether the layer visual is currently being displayed.
    blending : Blending
        Determines how RGB and alpha values get mixed.
            Blending.OPAQUE
                Allows for only the top layer to be visible and corresponds to
                depth_test=True, cull_face=False, blend=False.
            Blending.TRANSLUCENT
                Allows for multiple layers to be blended with different opacity
                and corresponds to depth_test=True, cull_face=False,
                blend=True, blend_func=('src_alpha', 'one_minus_src_alpha').
            Blending.ADDITIVE
                Allows for multiple layers to be blended together with
                different colors and opacity. Useful for creating overlays. It
                corresponds to depth_test=False, cull_face=False, blend=True,
                blend_func=('src_alpha', 'one').
    scale : tuple of float
        Scale factors for the layer.
    translate : tuple of float
        Translation values for the layer.
    rotate : float, 3-tuple of float, or n-D array.
        If a float convert into a 2D rotation matrix using that value as an
        angle. If 3-tuple convert into a 3D rotation matrix, using a yaw,
        pitch, roll convention. Otherwise assume an nD rotation. Angles are
        assumed to be in degrees. They can be converted from radians with
        np.degrees if needed.
    shear : 1-D array or n-D array
        Either a vector of upper triangular values, or an nD shear matrix with
        ones along the main diagonal.
    affine: n-D array or napari.utils.transforms.Affine
        (N+1, N+1) affine transformation matrix in homogeneous coordinates.
        The first (N, N) entries correspond to a linear transform and
        the final column is a lenght N translation vector and a 1 or a napari
        AffineTransform object. If provided then translate, scale, rotate, and
        shear values are ignored.
    multiscale : bool
        Whether the data is multiscale or not. Multiscale data is
        represented by a list of data objects and should go from largest to
        smallest.
    z_index : int
        Depth of the layer visual relative to other visuals in the scenecanvas.
    coordinates : tuple of float
        Cursor position in data coordinates.
    corner_pixels : array
        Coordinates of the top-left and bottom-right canvas pixels in the data
        coordinates of each layer. For multiscale data the coordinates are in
        the space of the currently viewed data level, not the highest resolution
        level.
    position : tuple
        Cursor position in world coordinates.
    shape : tuple of int
        Size of the data in the layer.
    ndim : int
        Dimensionality of the layer.
    selected : bool
        Flag if layer is selected in the viewer or not.
    thumbnail : (N, M, 4) array
        Array of thumbnail data for the layer.
    status : str
        Displayed in status bar bottom left.
    help : str
        Displayed in status bar bottom right.
    interactive : bool
        Determine if canvas pan/zoom interactivity is enabled.
    cursor : str
        String identifying which cursor displayed over canvas.
    cursor_size : int | None
        Size of cursor if custom. None yields default size
    scale_factor : float
        Conversion factor from canvas coordinates to image coordinates, which
        depends on the current zoom level.


    Notes
    -----
    Must define the following:
        * `_extent_data`: property
        * `data` property (setter & getter)

    May define the following:
        * `_set_view_slice()`: called to set currently viewed slice
        * `_basename()`: base/default name of the layer
    """

    def __init__(
        self,
        data,
        ndim,
        *,
        name=None,
        metadata=None,
        scale=None,
        translate=None,
        rotate=None,
        shear=None,
        affine=None,
        opacity=1,
        blending='translucent',
        visible=True,
        multiscale=False,
    ):
        super().__init__()

        if name is None and data is not None:
            name = magic_name(data, path_prefix=ROOT_DIR)

        self.dask_optimized_slicing = configure_dask(data)
        self.metadata = metadata or {}
        self._opacity = opacity
        self._blending = Blending(blending)
        self._visible = visible
        self._selected = True
        self._freeze = False
        self._status = 'Ready'
        self._help = ''
        self._cursor = 'standard'
        self._cursor_size = None
        self._interactive = True
        self._value = None
        self.scale_factor = 1
        self.multiscale = multiscale

        self._ndim = ndim
        self._ndisplay = 2
        self._dims_order = list(range(ndim))

        # Create a transform chain consisting of three transforms:
        # 1. `tile2data`: An initial transform only needed displaying tiles
        #   of an image. It maps pixels of the tile into the coordinate space
        #   of the full resolution data and can usually be represented by a
        #   scale factor and a translation. A common use case is viewing part
        #   of lower resolution level of a multiscale image, another is using a
        #   downsampled version of an image when the full image size is larger
        #   than the maximum allowed texture size of your graphics card.
        # 2. `data2world`: The main transform mapping data to a world-like
        #   coordinate.
        # 3. `world2grid`: An additional transform mapping world-coordinates
        #   into a grid for looking at layers side-by-side.

        # First create the `data2world` transform from the input parameters
        if affine is None:
            if scale is None:
                scale = [1] * ndim
            if translate is None:
                translate = [0] * ndim
            data2world_transform = Affine(
                scale,
                translate,
                rotate=rotate,
                shear=shear,
                name='data2world',
            )
        elif isinstance(affine, np.ndarray) or isinstance(affine, list):
            data2world_transform = Affine(
                affine_matrix=np.array(affine), name='data2world',
            )
        elif isinstance(affine, Affine):
            affine.name = 'data2world'
            data2world_transform = affine
        else:
            raise TypeError(
                (
                    'affine input not recognized. '
                    'must be either napari.utils.transforms.Affine, '
                    f'ndarray, or None. Got {type(affine)}'
                )
            )

        self._transforms = TransformChain(
            [
                Affine(np.ones(ndim), np.zeros(ndim), name='tile2data'),
                data2world_transform,
                Affine(np.ones(ndim), np.zeros(ndim), name='world2grid'),
            ]
        )

        self._position = (0,) * ndim
        self._dims_point = [0] * ndim
        self.corner_pixels = np.zeros((2, ndim), dtype=int)
        self._editable = True

        self._thumbnail_shape = (32, 32, 4)
        self._thumbnail = np.zeros(self._thumbnail_shape, dtype=np.uint8)
        self._update_properties = True
        self._name = ''
        self.events = EmitterGroup(
            source=self,
            auto_connect=True,
            refresh=Event,
            set_data=Event,
            blending=Event,
            opacity=Event,
            visible=Event,
            select=Event,
            deselect=Event,
            scale=Event,
            translate=Event,
            rotate=Event,
            shear=Event,
            affine=Event,
            data=Event,
            name=Event,
            thumbnail=Event,
            status=Event,
            help=Event,
            interactive=Event,
            cursor=Event,
            cursor_size=Event,
            editable=Event,
            loaded=Event,
            _ndisplay=Event,
        )
        self.name = name

        self.events.data.connect(lambda e: self._set_editable())
        self.mouse_move_callbacks = []
        self.mouse_drag_callbacks = []
        self.mouse_wheel_callbacks = []
        self._persisted_mouse_event = {}
        self._mouse_drag_gen = {}

    def __str__(self):
        """Return self.name."""
        return self.name

    def __repr__(self):
        cls = type(self)
        return f"<{cls.__name__} layer {repr(self.name)} at {hex(id(self))}>"

    @classmethod
    def _basename(cls):
        return f'{cls.__name__}'

    @property
    def name(self):
        """str: Unique name of the layer."""
        return self._name

    @property
    def loaded(self) -> bool:
        """Return True if this layer is fully loaded in memory.

        This base class says that layers are permanently in the loaded state.
        Derived classes that do asynchronous loading can override this.
        """
        return True

    @name.setter
    def name(self, name):
        if name == self.name:
            return
        if not name:
            name = self._basename()
        self._name = name
        self.events.name()

    @property
    def opacity(self):
        """float: Opacity value between 0.0 and 1.0.
        """
        return self._opacity

    @opacity.setter
    def opacity(self, opacity):
        if not 0.0 <= opacity <= 1.0:
            raise ValueError(
                'opacity must be between 0.0 and 1.0; ' f'got {opacity}'
            )

        self._opacity = opacity
        self._update_thumbnail()
        self.status = format_float(self.opacity)
        self.events.opacity()

    @property
    def blending(self):
        """Blending mode: Determines how RGB and alpha values get mixed.

        Blending.OPAQUE
            Allows for only the top layer to be visible and corresponds to
            depth_test=True, cull_face=False, blend=False.
        Blending.TRANSLUCENT
            Allows for multiple layers to be blended with different opacity
            and corresponds to depth_test=True, cull_face=False,
            blend=True, blend_func=('src_alpha', 'one_minus_src_alpha').
        Blending.ADDITIVE
            Allows for multiple layers to be blended together with
            different colors and opacity. Useful for creating overlays. It
            corresponds to depth_test=False, cull_face=False, blend=True,
            blend_func=('src_alpha', 'one').
        """
        return str(self._blending)

    @blending.setter
    def blending(self, blending):
        self._blending = Blending(blending)
        self.events.blending()

    @property
    def visible(self):
        """bool: Whether the visual is currently being displayed."""
        return self._visible

    @visible.setter
    def visible(self, visibility):
        self._visible = visibility
        self.refresh()
        self.events.visible()
        if self.visible:
            self.editable = self._set_editable()
        else:
            self.editable = False

    @property
    def editable(self):
        """bool: Whether the current layer data is editable from the viewer."""
        return self._editable

    @editable.setter
    def editable(self, editable):
        if self._editable == editable:
            return
        self._editable = editable
        self._set_editable(editable=editable)
        self.events.editable()

    @property
    def scale(self):
        """list: Anisotropy factors to scale data into world coordinates."""
        return self._transforms['data2world'].scale

    @scale.setter
    def scale(self, scale):
        self._transforms['data2world'].scale = np.array(scale)
        self._update_dims()
        self.events.scale()

    @property
    def translate(self):
        """list: Factors to shift the layer by in units of world coordinates."""
        return self._transforms['data2world'].translate

    @translate.setter
    def translate(self, translate):
        self._transforms['data2world'].translate = np.array(translate)
        self._update_dims()
        self.events.translate()

    @property
    def rotate(self):
        """array: Rotation matrix in world coordinates."""
        return self._transforms['data2world'].rotate

    @rotate.setter
    def rotate(self, rotate):
        self._transforms['data2world'].rotate = rotate
        self._update_dims()
        self.events.rotate()

    @property
    def shear(self):
        """array: Sheer matrix in world coordinates."""
        return self._transforms['data2world'].shear

    @shear.setter
    def shear(self, shear):
        self._transforms['data2world'].shear = shear
        self._update_dims()
        self.events.shear()

    @property
    def affine(self):
        """napari.utils.transforms.Affine: Affine transform."""
        return self._transforms['data2world']

    @affine.setter
    def affine(self, affine):
        if isinstance(affine, np.ndarray) or isinstance(affine, list):
            self._transforms['data2world'].affine_matrix = np.array(affine)
        elif isinstance(affine, Affine):
            affine.name = 'data2world'
            self._transforms['data2world'] = affine
        else:
            raise TypeError(
                (
                    'affine input not recognized. '
                    'must be either napari.utils.transforms.Affine '
                    f'or ndarray. Got {type(affine)}'
                )
            )
        self._update_dims()
        self.events.affine()

    @property
    def translate_grid(self):
        """list: Factors to shift the layer by."""
        return self._transforms['world2grid'].translate

    @translate_grid.setter
    def translate_grid(self, translate_grid):
        if np.all(self.translate_grid == translate_grid):
            return
        self._transforms['world2grid'].translate = np.array(translate_grid)
        self.events.translate()

    @property
    def position(self):
        """tuple: Cursor position in world slice coordinates."""
        return self._position

    @position.setter
    def position(self, position):
        _position = position[-self.ndim :]
        if self._position == _position:
            return
        self._position = _position
        self._update_value_and_status()

    @property
<<<<<<< HEAD
    def _dims_displayed(self):
        """To be removed displayed dimensions."""
        return self._dims_order[-self._ndisplay :]

    @property
    def _dims_not_displayed(self):
        """To be removed not displayed dimensions."""
        return self._dims_order[: -self._ndisplay]

    @property
    def _dims_displayed_order(self):
        """To be removed order of displayed dimensions."""
        order = np.array(self._dims_displayed)
        order[np.argsort(order)] = list(range(len(order)))
        return tuple(order)
=======
    def dims(self):
        warnings.warn(
            (
                "The layer.dims parameter is deprecated and will be removed in version 0.4.3."
                " Instead you should use the viewer.dims parameter on the main viewer object."
            ),
            category=DeprecationWarning,
            stacklevel=2,
        )
        return self._dims
>>>>>>> 1fccbdcd

    def _update_dims(self, event=None):
        """Updates dims model, which is useful after data has been changed."""
        ndim = self._get_ndim()

        old_ndim = self._ndim
        if old_ndim > ndim:
            keep_axes = range(old_ndim - ndim, old_ndim)
            self._transforms = self._transforms.set_slice(keep_axes)
            self._dims_point = self._dims_point[-ndim:]
            arr = np.array(self._dims_order[-ndim:])
            arr[np.argsort(arr)] = range(len(arr))
            self._dims_order = arr.tolist()
            self._position = self._position[-ndim:]
        elif old_ndim < ndim:
            new_axes = range(ndim - old_ndim)
            self._transforms = self._transforms.expand_dims(new_axes)
            self._dims_point = [0] * (ndim - old_ndim) + self._dims_point
            self._dims_order = list(range(ndim - old_ndim)) + [
                o + ndim - old_ndim for o in self._dims_order
            ]
            self._position = (0,) * (ndim - old_ndim) + self._position

        self._ndim = ndim

        self.refresh()
        self._update_value_and_status()

    @property
    @abstractmethod
    def data(self):
        # user writes own docstring
        raise NotImplementedError()

    @data.setter
    @abstractmethod
    def data(self, data):
        raise NotImplementedError()

    @property
    @abstractmethod
    def _extent_data(self) -> np.ndarray:
        """Extent of layer in data coordinates.

        Returns
        -------
        extent_data : array, shape (2, D)
        """
        raise NotImplementedError()

    @property
    def _extent_world(self) -> np.ndarray:
        """Range of layer in world coordinates.

        Returns
        -------
        extent_world : array, shape (2, D)
        """
        # Get full nD bounding box
        data_extent = self._extent_data
        D = data_extent.shape[1]
        full_data_extent = np.array(np.meshgrid(*data_extent.T)).T.reshape(
            -1, D
        )
        full_world_extent = self._transforms['data2world'](full_data_extent)
        world_extent = np.array(
            [
                np.min(full_world_extent, axis=0),
                np.max(full_world_extent, axis=0),
            ]
        )
        return world_extent

    @property
    def extent(self) -> Extent:
        """Extent of layer in data and world coordinates."""
        return Extent(
            data=self._extent_data,
            world=self._extent_world,
            step=abs(self.scale),
        )

    @property
    def _slice_indices(self):
        """(D, ) array: Slice indices in data coordinates."""
        inv_transform = self._transforms['data2world'].inverse

        if self.ndim > self._ndisplay:
            # Subspace spanned by non displayed dimensions
            non_displayed_subspace = np.zeros(self.ndim)
            for d in self._dims_not_displayed:
                non_displayed_subspace[d] = 1
            # Map subspace through inverse transform, ignoring translation
            mapped_nd_subspace = inv_transform(
                non_displayed_subspace
            ) - inv_transform(np.zeros(self.ndim))
            # Look at displayed subspace
            displayed_mapped_subspace = [
                mapped_nd_subspace[d] for d in self._dims_displayed
            ]
            # Check that displayed subspace is null
            if not np.allclose(displayed_mapped_subspace, 0):
                warnings.warn(
                    'Non-orthogonal slicing is being requested, but'
                    ' is not fully supported. Data is displayed without'
                    ' applying an out-of-slice rotation or shear component.',
                    category=UserWarning,
                )

        slice_inv_transform = inv_transform.set_slice(self._dims_not_displayed)

        world_pts = [self._dims_point[ax] for ax in self._dims_not_displayed]
        data_pts = slice_inv_transform(world_pts)
        # A round is taken to convert these values to slicing integers
        data_pts = np.round(data_pts).astype(int)

        indices = [slice(None)] * self.ndim
        for i, ax in enumerate(self._dims_not_displayed):
            indices[ax] = data_pts[i]

        return tuple(indices)

    @property
    def shape(self):
        """Size of layer in world coordinates (compatibility).

        Returns
        -------
        shape : tuple
        """
        warnings.warn(
            (
                "The shape attribute is deprecated and will be removed in version 0.4.3."
                " Instead you should use the extent.data and extent.world attributes"
                " to get the extent of the data in data or world coordinates."
            ),
            category=FutureWarning,
            stacklevel=2,
        )

        extent = self._extent_world
        # Rounding is for backwards compatibility reasons.
        return tuple(np.round(extent[1] - extent[0]).astype(int))

    @abstractmethod
    def _get_ndim(self):
        raise NotImplementedError()

    def _set_editable(self, editable=None):
        if editable is None:
            self.editable = True

    def _get_base_state(self):
        """Get dictionary of attributes on base layer.

        Returns
        -------
        state : dict
            Dictionary of attributes on base layer.
        """
        base_dict = {
            'name': self.name,
            'metadata': self.metadata,
            'scale': list(self.scale),
            'translate': list(self.translate),
            'rotate': [list(r) for r in self.rotate],
            'shear': list(self.shear),
            'opacity': self.opacity,
            'blending': self.blending,
            'visible': self.visible,
        }
        return base_dict

    @abstractmethod
    def _get_state(self):
        raise NotImplementedError()

    @property
    def _type_string(self):
        return self.__class__.__name__.lower()

    def as_layer_data_tuple(self):
        state = self._get_state()
        state.pop('data', None)
        return self.data, state, self._type_string

    @property
    def thumbnail(self):
        """array: Integer array of thumbnail for the layer"""
        return self._thumbnail

    @thumbnail.setter
    def thumbnail(self, thumbnail):
        if 0 in thumbnail.shape:
            thumbnail = np.zeros(self._thumbnail_shape, dtype=np.uint8)
        if thumbnail.dtype != np.uint8:
            with warnings.catch_warnings():
                warnings.simplefilter("ignore")
                thumbnail = convert_to_uint8(thumbnail)

        padding_needed = np.subtract(self._thumbnail_shape, thumbnail.shape)
        pad_amounts = [(p // 2, (p + 1) // 2) for p in padding_needed]
        thumbnail = np.pad(thumbnail, pad_amounts, mode='constant')

        # blend thumbnail with opaque black background
        background = np.zeros(self._thumbnail_shape, dtype=np.uint8)
        background[..., 3] = 255

        f_dest = thumbnail[..., 3][..., None] / 255
        f_source = 1 - f_dest
        thumbnail = thumbnail * f_dest + background * f_source

        self._thumbnail = thumbnail.astype(np.uint8)
        self.events.thumbnail()

    @property
    def ndim(self):
        """int: Number of dimensions in the data."""
        return self._ndim

    @property
    def selected(self):
        """bool: Whether this layer is selected or not."""
        return self._selected

    @selected.setter
    def selected(self, selected):
        if selected == self.selected:
            return
        self._selected = selected

        if selected:
            self.events.select()
        else:
            self.events.deselect()

    @property
    def status(self):
        """str: displayed in status bar bottom left."""
        return self._status

    @status.setter
    def status(self, status):
        if status == self.status:
            return
        self.events.status(status=status)
        self._status = status

    @property
    def help(self):
        """str: displayed in status bar bottom right."""
        return self._help

    @help.setter
    def help(self, help):
        if help == self.help:
            return
        self.events.help(help=help)
        self._help = help

    @property
    def interactive(self):
        """bool: Determine if canvas pan/zoom interactivity is enabled."""
        return self._interactive

    @interactive.setter
    def interactive(self, interactive):
        if interactive == self.interactive:
            return
        self.events.interactive(interactive=interactive)
        self._interactive = interactive

    @property
    def cursor(self):
        """str: String identifying cursor displayed over canvas."""
        return self._cursor

    @cursor.setter
    def cursor(self, cursor):
        if cursor == self.cursor:
            return
        self.events.cursor(cursor=cursor)
        self._cursor = cursor

    @property
    def cursor_size(self):
        """int | None: Size of cursor if custom. None yields default size."""
        return self._cursor_size

    @cursor_size.setter
    def cursor_size(self, cursor_size):
        if cursor_size == self.cursor_size:
            return
        self.events.cursor_size(cursor_size=cursor_size)
        self._cursor_size = cursor_size

    def set_view_slice(self):
        with self.dask_optimized_slicing():
            self._set_view_slice()

    @abstractmethod
    def _set_view_slice(self):
        raise NotImplementedError()

    def _slice_dims(self, point=None, ndisplay=2, order=None):
        """Slice data with values from a global dims model.

        Note this will likely be moved off the base layer soon.

        Parameters
        ----------
        point : list
            Values of data to slice at in world coordinates.
        ndisplay : int
            Number of dimensions to be displayed.
        order : list of int
            Order of dimensions, where last `ndisplay` will be
            rendered in canvas.
        """
        if point is None:
            ndim = self.ndim
        else:
            ndim = len(point)

        if order is None:
            order = list(range(ndim))

        # adjust the order of the global dims based on the number of
        # dimensions that a layer has - for example a global order of
        # [2, 1, 0, 3] -> [0, 1] for a layer that only has two dimensions
        # or -> [1, 0, 2] for a layer with three as that corresponds to
        # the relative order of the last two and three dimensions
        # respectively
        offset = ndim - self.ndim
        order = np.array(order)
        if offset <= 0:
            order = list(range(-offset)) + list(order - offset)
        else:
            order = list(order[order >= offset] - offset)

        if point is None:
            point = [0] * ndim
            nd = min(self.ndim, ndisplay)
            for i in order[-nd:]:
                point[i] = slice(None)

        # If no slide data has changed, then do nothing
        if (
            np.all(order == self._dims_order)
            and ndisplay == self._ndisplay
            and np.all(point[offset:] == self._dims_point)
        ):
            return

        self._dims_order = order
        if self._ndisplay != ndisplay:
            self._ndisplay = ndisplay
            self.events._ndisplay()

        # Update the point values
        self._dims_point = point[offset:]
        self._update_dims()
        self._set_editable()

    @abstractmethod
    def _update_thumbnail(self):
        raise NotImplementedError()

    @abstractmethod
    def _get_value(self):
        raise NotImplementedError()

    def get_value(self):
        """Value of data at current coordinates.

        Returns
        -------
        value : tuple, None
            Value of the data at the coordinates.
        """
        if self.visible:
            return self._get_value()
        else:
            return None

    @contextmanager
    def block_update_properties(self):
        self._update_properties = False
        yield
        self._update_properties = True

    def _set_highlight(self, force=False):
        """Render layer highlights when appropriate.

        Parameters
        ----------
        force : bool
            Bool that forces a redraw to occur when `True`.
        """
        pass

    def refresh(self, event=None):
        """Refresh all layer data based on current view slice.
        """
        if self.visible:
            self.set_view_slice()
            self.events.set_data()
            self._update_thumbnail()
            self._update_value_and_status()
            self._set_highlight(force=True)

    @property
    def coordinates(self):
        """Cursor position in data coordinates."""
        # Note we ignore the first transform which is tile2data
        return tuple(self._transforms[1:].simplified.inverse(self.position))

    def _update_value_and_status(self):
        """Update value and status message."""
        self._value = self.get_value()
        self.status = self.get_message()

    def _update_draw(self, scale_factor, corner_pixels, shape_threshold):
        """Update canvas scale and corner values on draw.
        For layer multiscale determing if a new resolution level or tile is
        required.
        Parameters
        ----------
        scale_factor : float
            Scale factor going from canvas to world coordinates.
        corner_pixels : array
            Coordinates of the top-left and bottom-right canvas pixels in the
            world coordinates.
        shape_threshold : tuple
            Requested shape of field of view in data coordinates.
        """
        # Note we ignore the first transform which is tile2data
        data_corners = self._transforms[1:].simplified.inverse(corner_pixels)

        self.scale_factor = scale_factor

        # Round and clip data corners
        data_corners = np.array(
            [np.floor(data_corners[0]), np.ceil(data_corners[1])]
        ).astype(int)
        data_corners = np.clip(
            data_corners, self.extent.data[0], self.extent.data[1]
        )

        if self._ndisplay == 2 and self.multiscale:
            level, displayed_corners = compute_multiscale_level_and_corners(
                data_corners[:, self._dims_displayed],
                shape_threshold,
                self.downsample_factors[:, self._dims_displayed],
            )
            corners = np.zeros((2, self.ndim))
            corners[:, self._dims_displayed] = displayed_corners
            corners = corners.astype(int)
            if self.data_level != level or not np.all(
                self.corner_pixels == corners
            ):
                self._data_level = level
                self.corner_pixels = corners
                self.refresh()

        else:
            self.corner_pixels = data_corners

    @property
    def displayed_coordinates(self):
        """list: List of currently displayed coordinates."""
<<<<<<< HEAD
        return [self.coordinates[i] for i in self._dims_displayed]
=======
        coordinates = self.coordinates
        return [coordinates[i] for i in self._dims.displayed]
>>>>>>> 1fccbdcd

    def get_message(self):
        """Generate a status message based on the coordinates and value

        Returns
        -------
        msg : string
            String containing a message that can be used as a status update.
        """
        full_coord = np.round(self.coordinates).astype(int)

        msg = f'{self.name} {full_coord}'

        value = self._value
        if value is not None:
            if isinstance(value, tuple) and value != (None, None):
                # it's a multiscale -> value = (data_level, value)
                msg += f': {status_format(value[0])}'
                if value[1] is not None:
                    msg += f', {status_format(value[1])}'
            else:
                # it's either a grayscale or rgb image (scalar or list)
                msg += f': {status_format(value)}'
        return msg

    def save(self, path: str, plugin: Optional[str] = None) -> List[str]:
        """Save this layer to ``path`` with default (or specified) plugin.

        Parameters
        ----------
        path : str
            A filepath, directory, or URL to open.  Extensions may be used to
            specify output format (provided a plugin is available for the
            requested format).
        plugin : str, optional
            Name of the plugin to use for saving. If ``None`` then all plugins
            corresponding to appropriate hook specification will be looped
            through to find the first one that can save the data.

        Returns
        -------
        list of str
            File paths of any files that were written.
        """
        from ...plugins.io import save_layers

        return save_layers(path, [self], plugin=plugin)<|MERGE_RESOLUTION|>--- conflicted
+++ resolved
@@ -488,7 +488,6 @@
         self._update_value_and_status()
 
     @property
-<<<<<<< HEAD
     def _dims_displayed(self):
         """To be removed displayed dimensions."""
         return self._dims_order[-self._ndisplay :]
@@ -504,18 +503,6 @@
         order = np.array(self._dims_displayed)
         order[np.argsort(order)] = list(range(len(order)))
         return tuple(order)
-=======
-    def dims(self):
-        warnings.warn(
-            (
-                "The layer.dims parameter is deprecated and will be removed in version 0.4.3."
-                " Instead you should use the viewer.dims parameter on the main viewer object."
-            ),
-            category=DeprecationWarning,
-            stacklevel=2,
-        )
-        return self._dims
->>>>>>> 1fccbdcd
 
     def _update_dims(self, event=None):
         """Updates dims model, which is useful after data has been changed."""
@@ -987,12 +974,8 @@
     @property
     def displayed_coordinates(self):
         """list: List of currently displayed coordinates."""
-<<<<<<< HEAD
-        return [self.coordinates[i] for i in self._dims_displayed]
-=======
         coordinates = self.coordinates
-        return [coordinates[i] for i in self._dims.displayed]
->>>>>>> 1fccbdcd
+        return [coordinates[i] for i in self._dims_displayed]
 
     def get_message(self):
         """Generate a status message based on the coordinates and value
