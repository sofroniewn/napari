--- conflicted
+++ resolved
@@ -1,10 +1,4 @@
-<<<<<<< HEAD
 from qtpy.QtWidgets import QHBoxLayout, QWidget
-from qtpy.QtCore import QSize
-=======
-from PyQt5.QtWidgets import QHBoxLayout, QWidget
->>>>>>> 71352752
-
 from ...._qt.range_slider.range_slider import QVRangeSlider
 
 
