--- conflicted
+++ resolved
@@ -1994,27 +1994,6 @@
 
     def _update_thumbnail(self, event=None):
         """Update thumbnail with current shapes and colors."""
-<<<<<<< HEAD
-        # calculate min vals for the vertices and pad with 0.5
-        # the offset is needed to ensure that the top left corner of the shapes
-        # corresponds to the top left corner of the thumbnail
-        de = self._extent_data
-        offset = np.array([de[0, d] for d in self._dims.displayed]) + 0.5
-        # calculate range of values for the vertices and pad with 1
-        # padding ensures the entire shape can be represented in the thumbnail
-        # without getting clipped
-        shape = np.ceil(
-            [de[1, d] - de[0, d] + 1 for d in self._dims.displayed]
-        ).astype(int)
-        zoom_factor = np.divide(self._thumbnail_shape[:2], shape[-2:]).min()
-
-        colormapped = self._data_view.to_colors(
-            colors_shape=self._thumbnail_shape[:2],
-            zoom_factor=zoom_factor,
-            offset=offset[-2:],
-        )
-=======
->>>>>>> e65825ee
 
         # don't update the thumbnail if dragging a shape
         if self._is_moving is False and self._allow_thumbnail_update is True:
@@ -2022,12 +2001,12 @@
             # the offset is needed to ensure that the top left corner of the shapes
             # corresponds to the top left corner of the thumbnail
             de = self._extent_data
-            offset = np.array([de[0, d] for d in self.dims.displayed]) + 0.5
+            offset = np.array([de[0, d] for d in self._dims.displayed]) + 0.5
             # calculate range of values for the vertices and pad with 1
             # padding ensures the entire shape can be represented in the thumbnail
             # without getting clipped
             shape = np.ceil(
-                [de[1, d] - de[0, d] + 1 for d in self.dims.displayed]
+                [de[1, d] - de[0, d] + 1 for d in self._dims.displayed]
             ).astype(int)
             zoom_factor = np.divide(
                 self._thumbnail_shape[:2], shape[-2:]
