--- conflicted
+++ resolved
@@ -37,11 +37,7 @@
             raise ValueError('Inverse function was not provided.')
 
     def compose(self, transform: 'Transform') -> 'Transform':
-<<<<<<< HEAD
-        """Return the composite of this transform and the proivded one."""
-=======
         """Return the composite of this transform and the provided one."""
->>>>>>> ff78f3b0
         raise ValueError('Transform composition rule not provided')
 
     def set_slice(self, axes: Sequence[int]) -> 'Transform':
@@ -97,13 +93,8 @@
         return TransformChain([tf.inverse for tf in self[::-1]])
 
     @property
-<<<<<<< HEAD
-    def composite(self) -> 'Transform':
-        """Return a composite of the transform chain."""
-=======
     def simplified(self) -> 'Transform':
         """Return the composite of the transforms inside the transform chain."""
->>>>>>> ff78f3b0
         if len(self) == 0:
             return None
         if len(self) == 1:
@@ -126,36 +117,22 @@
         """
         return TransformChain([tf.set_slice(axes) for tf in self])
 
-<<<<<<< HEAD
-    def set_pad(self, axes: Sequence[int]) -> 'Transform':
-=======
     def expand_dims(self, axes: Sequence[int]) -> 'Transform':
->>>>>>> ff78f3b0
         """Return a transform chain with added axes for non-visible dimensions.
 
         Parameters
         ----------
         axes : Sequence[int]
-<<<<<<< HEAD
-            Location of axes to pad the current transform chain with. Passing a
-            list allows padding to occur at specific locations and for set_pad
-            to be like an inverse to the set_slice method.
-=======
             Location of axes to expand the current transform with. Passing a
             list allows expanion to occur at specific locations and for
             expand_dims to be like an inverse to the set_slice method.
->>>>>>> ff78f3b0
 
         Returns
         -------
         TransformChain
             Resulting transform chain.
         """
-<<<<<<< HEAD
-        return TransformChain([tf.set_pad(axes) for tf in self])
-=======
         return TransformChain([tf.expand_dims(axes) for tf in self])
->>>>>>> ff78f3b0
 
 
 class ScaleTranslate(Transform):
@@ -201,11 +178,7 @@
         return ScaleTranslate(1 / self.scale, -1 / self.scale * self.translate)
 
     def compose(self, transform: 'ScaleTranslate') -> 'ScaleTranslate':
-<<<<<<< HEAD
-        """Return the composite of this transform and the proivded one."""
-=======
         """Return the composite of this transform and the provided one."""
->>>>>>> ff78f3b0
         scale = self.scale * transform.scale
         translate = self.translate + self.scale * transform.translate
         return ScaleTranslate(scale, translate)
