<<<<<<< HEAD
from ...layers import Image, Labels, Points, Pyramid, Shapes, Vectors
from .qt_base_layer import QtLayerControls
from .qt_image_layer import QtImageControls
from .qt_points_layer import QtPointsControls
from .qt_shapes_layer import QtShapesControls
from .qt_labels_layer import QtLabelsControls
=======
from ...layers import Image, Labels, Points, Pyramid, Shapes, Surface, Vectors
from .qt_base_layer import QtLayerProperties, QtLayerControls
from .qt_image_base_layer import QtImageBaseProperties
from .qt_image_layer import QtImageProperties, QtImageControls
from .qt_points_layer import QtPointsProperties, QtPointsControls
from .qt_vectors_layer import QtVectorsProperties
from .qt_shapes_layer import QtShapesProperties, QtShapesControls
from .qt_labels_layer import QtLabelsProperties, QtLabelsControls


layer_to_properties = {
    Image: QtImageProperties,
    Labels: QtLabelsProperties,
    Points: QtPointsProperties,
    Pyramid: QtImageProperties,
    Shapes: QtShapesProperties,
    Surface: QtImageBaseProperties,
    Vectors: QtVectorsProperties,
}
>>>>>>> a7d3acf9


layer_to_controls = {
    Image: QtImageControls,
    Labels: QtLabelsControls,
    Points: QtPointsControls,
    Pyramid: QtImageControls,
    Shapes: QtShapesControls,
    Surface: QtImageControls,
    Vectors: QtLayerControls,
}


def create_qt_controls(layer):
    """
    Create a qt controls widget for a layer based on its layer type.

    Parameters
    ----------
        layer : napari.layers._base_layer.Layer
            Layer that needs its controls widget created.

    Returns
    ----------
        controls : napari.layers.base.QtLayerControls
            Qt controls widget
    """
    controls = layer_to_controls[type(layer)](layer)

    return controls<|MERGE_RESOLUTION|>--- conflicted
+++ resolved
@@ -1,31 +1,10 @@
-<<<<<<< HEAD
-from ...layers import Image, Labels, Points, Pyramid, Shapes, Vectors
+from ...layers import Image, Labels, Points, Pyramid, Shapes, Surface, Vectors
 from .qt_base_layer import QtLayerControls
+from .qt_image_base_layer import QtBaseImageControls
 from .qt_image_layer import QtImageControls
 from .qt_points_layer import QtPointsControls
 from .qt_shapes_layer import QtShapesControls
 from .qt_labels_layer import QtLabelsControls
-=======
-from ...layers import Image, Labels, Points, Pyramid, Shapes, Surface, Vectors
-from .qt_base_layer import QtLayerProperties, QtLayerControls
-from .qt_image_base_layer import QtImageBaseProperties
-from .qt_image_layer import QtImageProperties, QtImageControls
-from .qt_points_layer import QtPointsProperties, QtPointsControls
-from .qt_vectors_layer import QtVectorsProperties
-from .qt_shapes_layer import QtShapesProperties, QtShapesControls
-from .qt_labels_layer import QtLabelsProperties, QtLabelsControls
-
-
-layer_to_properties = {
-    Image: QtImageProperties,
-    Labels: QtLabelsProperties,
-    Points: QtPointsProperties,
-    Pyramid: QtImageProperties,
-    Shapes: QtShapesProperties,
-    Surface: QtImageBaseProperties,
-    Vectors: QtVectorsProperties,
-}
->>>>>>> a7d3acf9
 
 
 layer_to_controls = {
@@ -34,7 +13,7 @@
     Points: QtPointsControls,
     Pyramid: QtImageControls,
     Shapes: QtShapesControls,
-    Surface: QtImageControls,
+    Surface: QtBaseImageControls,
     Vectors: QtLayerControls,
 }
 
